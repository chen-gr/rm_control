^^^^^^^^^^^^^^^^^^^^^^^^^^^^^^^^^^^^
Changelog for package rm_description
^^^^^^^^^^^^^^^^^^^^^^^^^^^^^^^^^^^^

<<<<<<< HEAD
Forthcoming
-----------
* Update standard5's imu orientation
* Update IMU orientation of standard5.urdf.xacro
* Merge branch 'master' into gimbal/opti_or_simplify
  # Conflicts:
  #	rm_description/urdf/hero/hero.urdf.xacro
  #	rm_description/urdf/standard3/standard3.urdf.xacro
  #	rm_description/urdf/standard4/standard4.urdf.xacro
  #	rm_description/urdf/standard5/standard5.urdf.xacro
* Update URDF of imu
* Merge branch 'master' into gimbal/opti_or_simplify
=======
0.1.6 (2021-09-26)
------------------
* Update URDF of imu
* Contributors: qiayuan

0.1.7 (2021-09-26)
------------------
* 0.1.6
* Update CHANGELOG
>>>>>>> 7391ba14
* Update URDF of imu
* Contributors: qiayuan

0.1.5 (2021-09-02)
------------------

0.1.4 (2021-09-02)
------------------

0.1.3 (2021-09-01)
------------------
* Merge branch 'master' into master
* Contributors: QiayuanLiao

* Merge branch 'master' into master
* Contributors: QiayuanLiao

0.1.2 (2021-08-14)
------------------
* Run pre-commit
* Contributors: qiayuan

0.1.1 (2021-08-12)
------------------
* Reset all version to 0.1.0
* Contributors: qiayuan<|MERGE_RESOLUTION|>--- conflicted
+++ resolved
@@ -2,20 +2,6 @@
 Changelog for package rm_description
 ^^^^^^^^^^^^^^^^^^^^^^^^^^^^^^^^^^^^
 
-<<<<<<< HEAD
-Forthcoming
------------
-* Update standard5's imu orientation
-* Update IMU orientation of standard5.urdf.xacro
-* Merge branch 'master' into gimbal/opti_or_simplify
-  # Conflicts:
-  #	rm_description/urdf/hero/hero.urdf.xacro
-  #	rm_description/urdf/standard3/standard3.urdf.xacro
-  #	rm_description/urdf/standard4/standard4.urdf.xacro
-  #	rm_description/urdf/standard5/standard5.urdf.xacro
-* Update URDF of imu
-* Merge branch 'master' into gimbal/opti_or_simplify
-=======
 0.1.6 (2021-09-26)
 ------------------
 * Update URDF of imu
@@ -25,7 +11,6 @@
 ------------------
 * 0.1.6
 * Update CHANGELOG
->>>>>>> 7391ba14
 * Update URDF of imu
 * Contributors: qiayuan
 
