--- conflicted
+++ resolved
@@ -16,21 +16,13 @@
             <xacro:include filename="$(find rm_description)/urdf/hero/gimbal.urdf.xacro"/>
             <xacro:include filename="$(find rm_description)/urdf/hero/gimbal.transmission.urdf.xacro"/>
             <xacro:include filename="$(find rm_description)/urdf/common/imu.urdf.xacro"/>
-<<<<<<< HEAD
-            <xacro:IMU connected_to="yaw" imu_name="gimbal_imu" simulation="true"
-                       xyz="0.024 -0.014 0.088" rpy="0 ${pi/2} 0"/>
-=======
->>>>>>> 18c1add1
             <xacro:include filename="$(find rm_description)/urdf/common/camera.urdf.xacro"/>
             <xacro:camera_sensor xyz="0.05 0 -0.07" rpy="${pi} 0 -0.02" frame_id="$(arg camera_link)" parent="pitch"
                                  camera_sim="$(arg use_simulation)"/>
             <xacro:camera_optical_frame xyz="0.2527 0.0071 -0.0984" rpy="1.5486 -0.0025 1.600"
                                         frame_id="$(arg camera_optical_frame)" parent="pitch"
                                         camera_sim="$(arg use_simulation)"/>
-<<<<<<< HEAD
-=======
             <xacro:IMU connected_to="pitch" imu_name="gimbal_imu" xyz="0.08 0. 0.08" rpy="0 0 -${pi/2}"/>
->>>>>>> 18c1add1
 
             <xacro:if value="$(arg load_shooter)">
                 <xacro:include filename="$(find rm_description)/urdf/hero/shooter.urdf.xacro"/>
