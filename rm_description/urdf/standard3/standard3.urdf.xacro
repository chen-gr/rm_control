<?xml version="1.0"?>
<robot xmlns:xacro="http://www.ros.org/wiki/xacro" name="standard3">

    <xacro:arg name="load_chassis" default="true"/>
    <xacro:arg name="load_gimbal" default="true"/>
    <xacro:arg name="load_shooter" default="true"/>
    <xacro:arg name="camera_link" default="camera_link"/>
    <xacro:arg name="camera_optical_frame" default="camera_optical_frame"/>
    <xacro:arg name="use_simulation" default="true"/>
    <xacro:arg name="roller_type" default="realistic"/>

    <xacro:if value="$(arg load_chassis)">
        <xacro:include filename="$(find rm_description)/urdf/standard/chassis.urdf.xacro"/>
        <xacro:chassis roller_type="$(arg roller_type)"/>
        <xacro:include filename="$(find rm_description)/urdf/common/imu.urdf.xacro"/>
<<<<<<< HEAD
        <xacro:IMU connected_to="pitch" imu_name="gimbal_imu" xyz="0.08 0. 0.08" rpy="0 0 -${pi}"/>
=======
>>>>>>> 18c1add1

        <xacro:if value="$(arg load_gimbal)">
            <xacro:include filename="$(find rm_description)/urdf/standard/gimbal.urdf.xacro"/>
            <xacro:include filename="$(find rm_description)/urdf/standard3/gimbal.transmission.urdf.xacro"/>
            <xacro:include filename="$(find rm_description)/urdf/common/camera.urdf.xacro"/>
            <xacro:camera_sensor xyz="0.127 0 -0.038" rpy="0 0 0" frame_id="$(arg camera_link)" parent="pitch"
                                 camera_sim="$(arg use_simulation)"/>
            <xacro:camera_optical_frame xyz="0.089 -0.004 -0.053" rpy="1.593 0.0 1.567"
                                        frame_id="$(arg camera_optical_frame)" parent="pitch"
                                        camera_sim="$(arg use_simulation)"/>
<<<<<<< HEAD
=======
            <xacro:IMU connected_to="pitch" imu_name="gimbal_imu" xyz="0.08 0. 0.08" rpy="0 0 -${pi/2}"/>
>>>>>>> 18c1add1

            <xacro:if value="$(arg load_shooter)">
                <xacro:include filename="$(find rm_description)/urdf/standard/shooter.urdf.xacro"/>
                <xacro:include filename="$(find rm_description)/urdf/standard3/shooter.transmission.urdf.xacro"/>
            </xacro:if>
        </xacro:if>
    </xacro:if>

    <xacro:if value="$(arg use_simulation)">
        <gazebo>
            <plugin name="rm_ros_control" filename="librm_robot_hw_sim.so">
                <robotNamespace>/</robotNamespace>
                <robotSimType>rm_gazebo/RmRobotHWSim</robotSimType>
            </plugin>
        </gazebo>
    </xacro:if>

</robot><|MERGE_RESOLUTION|>--- conflicted
+++ resolved
@@ -13,10 +13,6 @@
         <xacro:include filename="$(find rm_description)/urdf/standard/chassis.urdf.xacro"/>
         <xacro:chassis roller_type="$(arg roller_type)"/>
         <xacro:include filename="$(find rm_description)/urdf/common/imu.urdf.xacro"/>
-<<<<<<< HEAD
-        <xacro:IMU connected_to="pitch" imu_name="gimbal_imu" xyz="0.08 0. 0.08" rpy="0 0 -${pi}"/>
-=======
->>>>>>> 18c1add1
 
         <xacro:if value="$(arg load_gimbal)">
             <xacro:include filename="$(find rm_description)/urdf/standard/gimbal.urdf.xacro"/>
@@ -27,10 +23,7 @@
             <xacro:camera_optical_frame xyz="0.089 -0.004 -0.053" rpy="1.593 0.0 1.567"
                                         frame_id="$(arg camera_optical_frame)" parent="pitch"
                                         camera_sim="$(arg use_simulation)"/>
-<<<<<<< HEAD
-=======
             <xacro:IMU connected_to="pitch" imu_name="gimbal_imu" xyz="0.08 0. 0.08" rpy="0 0 -${pi/2}"/>
->>>>>>> 18c1add1
 
             <xacro:if value="$(arg load_shooter)">
                 <xacro:include filename="$(find rm_description)/urdf/standard/shooter.urdf.xacro"/>
