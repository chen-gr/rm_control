--- conflicted
+++ resolved
@@ -3,15 +3,7 @@
 uint8 FOLLOW = 2
 uint8 TWIST = 3
 uint8 GYRO = 4
-uint8 current_up_limit
+
 uint8 mode
-<<<<<<< HEAD
-
-float32 power_limit_current
-bool exceed
-
 geometry_msgs/Accel accel
-=======
-geometry_msgs/Accel accel
-float64 current_limit
->>>>>>> c309ce73
+float64 current_limit