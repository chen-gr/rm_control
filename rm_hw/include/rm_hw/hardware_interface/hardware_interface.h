--- conflicted
+++ resolved
@@ -67,8 +67,7 @@
 class RmRobotHW : public hardware_interface::RobotHW
 {
 public:
-<<<<<<< HEAD
-  RmBaseHardWareInterface() = default;
+  RmRobotHW() = default;
   /** \brief Get necessary params from param server. Init hardware_interface.
    *
    * Get params from param server and check whether these params are set. Load urdf of robot. Set up transmission and
@@ -78,10 +77,6 @@
    * @param robot_hw_nh Node-handle for robot hardware.
    * @return True when init successful, False when failed.
    */
-=======
-  RmRobotHW() = default;
-
->>>>>>> cc45df37
   bool init(ros::NodeHandle& root_nh, ros::NodeHandle& robot_hw_nh) override;
   /** \brief Comunicate with hardware. Get datas, status of robot.
    *
