--- conflicted
+++ resolved
@@ -1,7 +1,7 @@
 <?xml version="1.0" encoding="utf-8"?>
 <robot xmlns:xacro="http://www.ros.org/wiki/xacro" name="hand">
     <!-- safety_distance: Minimum safety distance in [m] by which the collision volumes are expanded and which is enforced during robot motions -->
-    <xacro:macro name="hand" params="connected_to:='' xyz:='0 0 0' rpy:='0 0 0' ">
+    <xacro:macro name="hand" params="connected_to:='' xyz:='0 0 0' rpy:='0 0 0' simulation ">
 
         <material name="Black">
             <color rgba="0 0 0 1"/>
@@ -108,9 +108,9 @@
 
         <link name="camera">
             <inertial>
-                <mass value="0.04"/>
+                <mass value="0.05"/>
                 <origin xyz="0 0 0"/>
-                <inertia ixx="0.01" ixy="0.0" ixz="0.0" iyy="0.01" iyz="0.0" izz="0.01"/>
+                <inertia ixx="1.271e-3" ixy="2.07e-7" ixz="8.854e-6" iyy="5.190e-4" iyz="1.001e-6" izz="9.976e-4"/>
             </inertial>
             <visual>
                 <origin xyz=" 0 0 0 " rpy="0 0 0"/>
@@ -127,15 +127,12 @@
             </collision>
         </link>
 
-        <!--        <gazebo reference="camera">-->
-        <!--            <masterial>Gazebo/White</masterial>-->
-        <!--        </gazebo>-->
 
         <joint name="camera_joint" type="fixed">
             <parent link="palm"/>
             <child link="camera"/>
             <origin xyz="0.055 -0.085 0.0962" rpy="0 0 0"/>
-            <axis xyz="0 1 0"/>
+            <axis xyz="0 0 1"/>
         </joint>
 
         <xacro:unless value="${connected_to == ''}">
@@ -163,21 +160,45 @@
             <mimic joint="right_finger_joint"/>
         </joint>
 
-<<<<<<< HEAD
-=======
         <xacro:if value="${simulation}">
-            <gazebo>
-                <plugin name="left_finger_mimic_joint_plugin"
-                        filename="libroboticsgroup_upatras_gazebo_mimic_joint_plugin.so">
-                    <joint>right_finger_joint</joint>
-                    <mimicJoint>left_finger_joint</mimicJoint>
-                    <hasPID/>
-                    <maxEffort>588.0</maxEffort>
-                </plugin>
+            <gazebo reference="camera">
+                <sensor type="camera" name="camera_node">
+                    <update_rate>30.0</update_rate>
+                    <camera name="head">
+                        <horizontal_fov>1.3962634</horizontal_fov>
+                        <image>
+                            <width>1920</width>
+                            <height>1080</height>
+                            <format>R8G8B8</format>
+                        </image>
+                        <clip>
+                            <near>0.02</near>
+                            <far>300</far>
+                        </clip>
+                        <noise>
+                            <type>gaussian</type>
+                            <mean>0.0</mean>
+                            <stddev>0.007</stddev>
+                        </noise>
+                    </camera>
+                    <plugin name="gazebo_camera" filename="libgazebo_ros_camera.so">
+                        <alwaysOn>true</alwaysOn>
+                        <updateRate>0.0</updateRate>
+                        <cameraName>/camera</cameraName>
+                        <imageTopicName>image_raw</imageTopicName>
+                        <cameraInfoTopicName>camera_info</cameraInfoTopicName>
+                        <frameName>camera</frameName>
+                        <hackBaseline>0.07</hackBaseline>
+                        <distortionK1>0.0</distortionK1>
+                        <distortionK2>0.0</distortionK2>
+                        <distortionK3>0.0</distortionK3>
+                        <distortionT1>0.0</distortionT1>
+                        <distortionT2>0.0</distortionT2>
+                    </plugin>
+                </sensor>
             </gazebo>
         </xacro:if>
 
->>>>>>> 12af92d5
         <transmission name="trans_right_finger_joint">
             <type>transmission_interface/SimpleTransmission</type>
             <joint name="right_finger_joint">
@@ -201,46 +222,5 @@
             </actuator>
         </transmission>
 
-
-        <!--        <xacro:if value="${simulation}">-->
-        <gazebo reference="camera">
-            <sensor type="camera" name="camera_node">
-                <update_rate>30.0</update_rate>
-                <camera name="head">
-                    <horizontal_fov>1.3962634</horizontal_fov>
-                    <image>
-                        <width>1920</width>
-                        <height>1080</height>
-                        <format>R8G8B8</format>
-                    </image>
-                    <clip>
-                        <near>0.02</near>
-                        <far>300</far>
-                    </clip>
-                    <noise>
-                        <type>gaussian</type>
-                        <mean>0.0</mean>
-                        <stddev>0.007</stddev>
-                    </noise>
-                </camera>
-                <plugin name="gazebo_camera" filename="libgazebo_ros_camera.so">
-                    <alwaysOn>true</alwaysOn>
-                    <updateRate>0.0</updateRate>
-                    <cameraName>/camera</cameraName>
-                    <imageTopicName>image_raw</imageTopicName>
-                    <cameraInfoTopicName>camera_info</cameraInfoTopicName>
-                    <frameName>camera</frameName>
-                    <hackBaseline>0.07</hackBaseline>
-                    <distortionK1>0.0</distortionK1>
-                    <distortionK2>0.0</distortionK2>
-                    <distortionK3>0.0</distortionK3>
-                    <distortionT1>0.0</distortionT1>
-                    <distortionT2>0.0</distortionT2>
-                </plugin>
-            </sensor>
-        </gazebo>
-        <!--        </xacro:if>-->
-
-
     </xacro:macro>
 </robot>