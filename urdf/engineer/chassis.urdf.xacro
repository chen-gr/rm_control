--- conflicted
+++ resolved
@@ -3,11 +3,11 @@
     <xacro:include filename="$(find rm_description)/urdf/common/mecanum_wheel.urdf.xacro"/>
 
     <!-- https://upload.wikimedia.org/wikipedia/commons/5/52/Wheelbase_and_Track.png -->
-    <xacro:property name="wheel_front" value="0.134874"/>
-    <xacro:property name="wheel_back" value="-0.134874"/>
-    <xacro:property name="wheel_right" value="-0.2448"/>
-    <xacro:property name="wheel_left" value="0.2448"/>
-    <xacro:property name="wheel_offset_z" value="0.000072"/>
+    <xacro:property name="wheel_front" value="0.1"/>
+    <xacro:property name="wheel_back" value="-0.18"/>
+    <xacro:property name="wheel_right" value="-0.24"/>
+    <xacro:property name="wheel_left" value="0.24"/>
+    <xacro:property name="wheel_offset_z" value="-0.06"/>
     <xacro:property name="wheel_joint_damping" value="1.0"/>
     <xacro:property name="wheel_joint_friction" value="1.0"/>
 
@@ -27,32 +27,32 @@
                 </geometry>
             </visual>
             <collision>
-                <origin xyz="0 0 0.05" rpy="0 0 0"/>
+                <origin xyz="-0.043 0 0.020" rpy="0 0 0"/>
                 <geometry>
                     <box size="0.486 0.596 0.169"/>
                 </geometry>
             </collision>
 
             <collision>
-                <origin xyz="-0.043668 0.236688 0.284" rpy="0 0 -0.5061455"/>
+                <origin xyz="-0.08 0.243 0.258" rpy="0 0 -0.5061455"/>
                 <geometry>
                     <box size="0.08 0.0217 0.3033"/>
                 </geometry>
             </collision>
             <collision>
-                <origin xyz="-0.160269 0.184128 0.284" rpy="0 0 1.0646508"/>
+                <origin xyz="-0.21 0.19 0.25833" rpy="0 0 1.0646508"/>
                 <geometry>
                     <box size="0.08 0.0217 0.3033"/>
                 </geometry>
             </collision>
             <collision>
-                <origin xyz="-0.143054 0.057391 0.284" rpy="0 0 -0.5061455"/>
+                <origin xyz="-0.19 0.05 0.258" rpy="0 0 -0.5061455"/>
                 <geometry>
                     <box size="0.08 0.0217 0.3033"/>
                 </geometry>
             </collision>
             <collision>
-                <origin xyz="0.019028 0.084742 0.269" rpy="0 0 1.0646508"/>
+                <origin xyz="-0.0239 0.084 0.228" rpy="0 0 1.0646508"/>
                 <geometry>
                     <box size="0.080 0.003 0.250"/>
                 </geometry>
@@ -80,26 +80,40 @@
             </collision>
         </link>
 
+        <link name="card">
+            <inertial>
+                <mass value="0.26"/>
+                <origin xyz="-0.071 -0.006 0.003"/>
+                <inertia ixx="1.078e-3" ixy="6.486e-5" ixz="1.454e-5" iyy="1.142e-4" iyz="5.143e-6" izz="2.215e-3"/>
+            </inertial>
+            <visual>
+                <origin xyz="0 0 0" rpy="0 0 0"/>
+                <geometry>
+                    <mesh filename="package://rm_description/meshes/engineer/card.stl" scale="0.001 0.001 0.001"/>
+                </geometry>
+            </visual>
+            <collision>
+                <origin xyz="-0.113 0.134 0.0" rpy="0 0.0 0"/>
+                <geometry>
+                    <box size="0.253 0.151 0.011"/>
+                </geometry>
+            </collision>
+        </link>
 
-<<<<<<< HEAD
-
-
-=======
         <joint name="card_joint" type="prismatic">
             <axis xyz="1 0 0"/>
             <origin xyz="0.109 0.001 -0.11"/>
-            <limit effort="15" velocity="0.8708" lower="0" upper="0.15899"/>
+            <limit effort="0.1" velocity="30" lower="0" upper="0.05"/>
             <dynamics damping="0.0" friction="0.1"/>
             <parent link="base_link"/>
             <child link="card"/>
         </joint>
->>>>>>> 33addbaf
 
 
         <joint name="stone_platform_joint" type="prismatic">
             <axis xyz="0 0 1"/>
             <origin xyz="-0.113 0.134 0.114"/>
-            <limit effort="30" velocity="0.8708" lower="0" upper="0.024"/>
+            <limit effort="1" velocity="30" lower="0" upper="0.024"/>
             <dynamics damping="0.0" friction="0.1"/>
             <parent link="base_link"/>
             <child link="stone_platform"/>
@@ -108,7 +122,7 @@
         <transmission name="trans_stone_platform_joint">
             <type>transmission_interface/SimpleTransmission</type>
             <actuator name="stone_platform_joint_motor">
-                <mechanicalReduction>50</mechanicalReduction>
+                <mechanicalReduction>49.97</mechanicalReduction>
             </actuator>
             <joint name="stone_platform_joint">
                 <hardwareInterface>hardware_interface/EffortJointInterface</hardwareInterface>
@@ -119,7 +133,7 @@
         <transmission name="trans_card_joint">
             <type>transmission_interface/SimpleTransmission</type>
             <actuator name="card_joint_motor">
-                <mechanicalReduction>50</mechanicalReduction>
+                <mechanicalReduction>49.97</mechanicalReduction>
             </actuator>
             <joint name="card_joint">
                 <hardwareInterface>hardware_interface/EffortJointInterface</hardwareInterface>
