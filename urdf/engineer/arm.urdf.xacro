--- conflicted
+++ resolved
@@ -133,7 +133,6 @@
             <child link="link1"/>
         </joint>
 
-<<<<<<< HEAD
     <joint name="joint2" type="revolute">
       <axis xyz="0 1 0"/>
       <origin xyz="0.05909 0 0.1280"/>
@@ -142,6 +141,14 @@
       <parent link="link1"/>
       <child link="link2"/>
     </joint>
+        <joint name="joint2" type="revolute">
+            <axis xyz="0 1 0"/>
+            <origin xyz="0.05909 0 0.1280"/>
+            <limit effort="30" velocity="10" lower="-${pi}" upper="${0.44*pi}"/>
+            <dynamics damping="0.0" friction="0.8"/>
+            <parent link="link1"/>
+            <child link="link2"/>
+        </joint>
 
     <joint name="joint3" type="revolute">
       <axis xyz="0 1 0"/>
@@ -151,16 +158,6 @@
       <parent link="link2"/>
       <child link="link3"/>
     </joint>
-=======
-        <joint name="joint2" type="revolute">
-            <axis xyz="0 1 0"/>
-            <origin xyz="0.05909 0 0.1280"/>
-            <limit effort="30" velocity="10" lower="-${pi}" upper="${0.44*pi}"/>
-            <dynamics damping="0.0" friction="0.8"/>
-            <parent link="link1"/>
-            <child link="link2"/>
-        </joint>
-
         <joint name="joint3" type="revolute">
             <axis xyz="0 1 0"/>
             <origin xyz="0.16 0 0"/>
@@ -169,7 +166,6 @@
             <parent link="link2"/>
             <child link="link3"/>
         </joint>
->>>>>>> 4e158416
 
         <joint name="joint4" type="revolute">
             <axis xyz="0 1 0"/>
