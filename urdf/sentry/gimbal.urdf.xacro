<?xml version="1.0" encoding="utf-8"?>
<robot xmlns:xacro="http://www.ros.org/wiki/xacro">

  <xacro:macro name="gimbal">

<<<<<<< HEAD
=======
    <xacro:property name="threshold" value="0.1"/>
    <xacro:property name="pitch_lower_limit" value="0"/>
    <xacro:property name="pitch_upper_limit" value="0.767"/>

>>>>>>> 4e453977
    <link name="yaw">
      <visual>
        <geometry>
          <mesh filename="package://rm_description/meshes/sentry/yaw.stl"
                scale="0.001 0.001 0.001"/>
        </geometry>
      </visual>
      <inertial>
        <mass value="0.225984"/>
        <origin xyz="0.00336 0 -0.0494" rpy="0 0 0"/>
        <inertia ixx="9.791e-4" ixy="6.37e-10" ixz="6.197e-5" iyy="1.507e-3"
                 iyz="1.806e-9" izz="7.527e-4"/>
      </inertial>
      <collision>
        <origin xyz="0 0 0" rpy="0 0 0"/>
        <geometry>
          <mesh filename="package://rm_description/meshes/sentry/yaw.stl"
                scale="0.001 0.001 0.001"/>
        </geometry>
      </collision>
    </link>

    <joint name="yaw_joint" type="continuous">
      <parent link="base_link"/>
      <child link="yaw"/>
      <axis xyz="0 0 1"/>
      <origin xyz="0.0007 0.053 -0.31"/>
      <dynamics damping="0" friction="0.1"/>
      <limit effort="1.2" velocity="34" lower="-${2*pi}" upper="${2*pi}"/>
    </joint>


      <link name="pitch">
        <inertial>
          <mass value="1.155968"/>
          <origin xyz="0.019 -0.045 0.022"/>
          <inertia ixx="5.918e-3" ixy="1.6863e-6" ixz="2.4143e-6" iyy="2.048e-3"
                   iyz="-1.348e-4" izz="7.506e-3"/>
        </inertial>
        <visual>
          <origin xyz="0 0 0" rpy="0 0 0"/>
          <geometry>
            <mesh filename="package://rm_description/meshes/sentry/pitch.stl" scale="0.001 0.001 0.001"/>
          </geometry>
        </visual>
        <collision>
          <origin xyz="0 0 0" rpy="0 0 0"/>
          <geometry>
            <mesh filename="package://rm_description/meshes/sentry/pitch.stl" scale="0.001 0.001 0.001"/>
          </geometry>
        </collision>
      </link>

      <joint name="pitch_joint" type="revolute">
        <parent link="yaw"/>
        <child link="pitch"/>
        <axis xyz="1 0 0"/>
        <origin xyz="0 0 -0.1"/>
        <dynamics damping="0" friction="0.1"/>
        <limit effort="1.2" velocity="13.82" lower="${pitch_lower_limit}" upper="${pitch_upper_limit}"/>
        <safety_controller k_position="100" k_velocity="0.1"
                           soft_lower_limit="${pitch_lower_limit+threshold}"
                           soft_upper_limit="${pitch_upper_limit-threshold}"/>
      </joint>

  </xacro:macro>

</robot><|MERGE_RESOLUTION|>--- conflicted
+++ resolved
@@ -3,13 +3,10 @@
 
   <xacro:macro name="gimbal">
 
-<<<<<<< HEAD
-=======
     <xacro:property name="threshold" value="0.1"/>
     <xacro:property name="pitch_lower_limit" value="0"/>
     <xacro:property name="pitch_upper_limit" value="0.767"/>
 
->>>>>>> 4e453977
     <link name="yaw">
       <visual>
         <geometry>
