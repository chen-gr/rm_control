cmake_minimum_required(VERSION 3.10)
project(rm_msgs)

find_package(catkin REQUIRED COMPONENTS
        message_generation
        std_msgs
        geometry_msgs
        actionlib
        actionlib_msgs
        )

add_message_files(
        FILES
        ActuatorState.msg
        BalanceState.msg
        DbusData.msg
        ChassisCmd.msg
        ShootCmd.msg
        ShootState.msg
        GimbalCmd.msg
        GimbalDesError.msg
        LpData.msg
        KalmanData.msg
        MovingAverageData.msg
        SuperCapacitor.msg
        GpioData.msg
        TofRadarData.msg
<<<<<<< HEAD
        MultiDofCmd.msg
=======
        TagMsg.msg
        TagMsgArray.msg
>>>>>>> 5a5d73e5
)

add_service_files(
        FILES
        ContinousDetectorSwitch.srv
        StatusChange.srv
        CameraStatus.srv
        EnableImuTrigger.srv
)

add_message_files(
        DIRECTORY msg/detection
        FILES
        TargetDetection.msg
        TargetDetectionArray.msg
        TrackData.msg
)

add_message_files(
        DIRECTORY msg/referee
        FILES
        CapacityData.msg
        GameRobotStatus.msg
        GameStatus.msg
        StateCmd.msg
        StepQueueState.msg
        GameRobotHp.msg
        PowerHeatData.msg
        EventData.msg
        DartStatus.msg
        IcraBuffDebuffZoneStatus.msg
        SupplyProjectileAction.msg
        DartRemainingTime.msg
        RobotHurt.msg
        ShootData.msg
        BulletRemaining.msg
        RfidStatus.msg
        DartClientCmd.msg
        ManualToReferee.msg
        RadarData.msg
)

add_action_files(
        FILES
        Engineer.action
)
# Generate added messages and services with any dependencies listed here
generate_messages(
        DEPENDENCIES
        std_msgs
        geometry_msgs
        actionlib_msgs
)

catkin_package(
        CATKIN_DEPENDS
        message_runtime
        std_msgs
        geometry_msgs
        actionlib
        actionlib_msgs
)<|MERGE_RESOLUTION|>--- conflicted
+++ resolved
@@ -25,12 +25,7 @@
         SuperCapacitor.msg
         GpioData.msg
         TofRadarData.msg
-<<<<<<< HEAD
         MultiDofCmd.msg
-=======
-        TagMsg.msg
-        TagMsgArray.msg
->>>>>>> 5a5d73e5
 )
 
 add_service_files(
