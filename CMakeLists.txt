cmake_minimum_required(VERSION 3.10)
project(rm_base)

## Use C++14
set(CMAKE_CXX_STANDARD 14)
set(CMAKE_CXX_STANDARD_REQUIRED ON)

# Optimize
# set(CMAKE_CXX_FLAGS_RELEASE "-O3")

## By adding -Wall and -Werror, the compiler does not ignore warnings anymore,
## enforcing cleaner code.
add_definitions(-Wall -Werror -Wno-inconsistent-missing-override)
## Find catkin macros and libraries
find_package(catkin REQUIRED
        COMPONENTS
        roscpp
        roslint

        rm_common
        hardware_interface
        controller_interface
        transmission_interface
        joint_limits_interface
        controller_manager
        urdf
        realtime_tools
        )

## Find system libraries
#find_package(Eigen3 REQUIRED)

###################################
## catkin specific configuration ##
###################################
## The catkin_package macro generates cmake config files for your package
## Declare things to be passed to dependent projects
## INCLUDE_DIRS: uncomment this if your package contains header files
## LIBRARIES: libraries you create in this project that dependent projects also need
## CATKIN_DEPENDS: catkin_packages dependent projects also need
## DEPENDS: system dependencies of this project that dependent projects also need
catkin_package(
        INCLUDE_DIRS
        include
        LIBRARIES
        ${PROJECT_NAME}_loader_plugins
        CATKIN_DEPENDS
        roscpp
        roslint

        rm_common
        hardware_interface
        controller_interface
        transmission_interface
        joint_limits_interface
        controller_manager
        urdf
        realtime_tools
        DEPENDS
)

###########
## Build ##
###########

## Specify additional locations of header files
include_directories(
        include
        ${catkin_INCLUDE_DIRS}
)
add_library(${PROJECT_NAME}_loader_plugins
<<<<<<< HEAD
        src/transmission/revolute_transmission_loader.cpp
=======
        src/rm_base/transmission/double_actuator_transmission_loader.cpp
>>>>>>> 271843ec
        )
## Declare cpp executables
add_executable(${PROJECT_NAME}
        src/${PROJECT_NAME}.cpp
        src/hardware_interface/hardware_interface.cpp
        src/hardware_interface/socketcan.cpp
        src/hardware_interface/can_bus.cpp
        src/control_loop.cpp
        )

## Specify libraries to link executable targets against
target_link_libraries(${PROJECT_NAME}_loader_plugins
        ${catkin_LIBRARIES}
        )
target_link_libraries(${PROJECT_NAME}
        ${catkin_LIBRARIES}
        )

#############
## Install ##
#############

# Mark executables and/or libraries for installation
install(
        TARGETS ${PROJECT_NAME} ${PROJECT_NAME}
        ARCHIVE DESTINATION ${CATKIN_PACKAGE_LIB_DESTINATION}
        LIBRARY DESTINATION ${CATKIN_PACKAGE_LIB_DESTINATION}
        RUNTIME DESTINATION ${CATKIN_PACKAGE_BIN_DESTINATION}
)

# Mark cpp header files for installation
install(
        DIRECTORY include/${PROJECT_NAME}/
        DESTINATION ${CATKIN_PACKAGE_INCLUDE_DESTINATION}
        FILES_MATCHING PATTERN "*.h"
)

# Mark other files for installation
install(
        DIRECTORY doc
        DESTINATION ${CATKIN_PACKAGE_SHARE_DESTINATION}
)

#############
## Testing ##
#############

#if (${CATKIN_ENABLE_TESTING})
#  set(CMAKE_CXX_FLAGS "${CMAKE_CXX_FLAGS} -pthread")
#  ## Add gtest based cpp test target and link libraries
#  catkin_add_gtest(${PROJECT_NAME}-test
#      test/test_ros_package_template.cpp
#      test/AlgorithmTest.cpp)
#  target_link_libraries(${PROJECT_NAME}-test ${PROJECT_NAME}_core)
#endif ()

##########################
## Static code analysis ##
##########################

roslint_cpp()<|MERGE_RESOLUTION|>--- conflicted
+++ resolved
@@ -69,11 +69,7 @@
         ${catkin_INCLUDE_DIRS}
 )
 add_library(${PROJECT_NAME}_loader_plugins
-<<<<<<< HEAD
-        src/transmission/revolute_transmission_loader.cpp
-=======
-        src/rm_base/transmission/double_actuator_transmission_loader.cpp
->>>>>>> 271843ec
+        src/transmission/double_actuator_transmission_loader.cpp
         )
 ## Declare cpp executables
 add_executable(${PROJECT_NAME}
