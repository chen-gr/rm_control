--- conflicted
+++ resolved
@@ -10,16 +10,6 @@
     )
 
 add_message_files(
-<<<<<<< HEAD
-        FILES
-        Joint.msg
-        DbusData.msg
-        ChassisCmd.msg
-        ShootCmd.msg
-        GimbalCmd.msg
-        GimbalTrackCmd.msg
-        FSMCmd.msg
-=======
     FILES
     Joint.msg
     DbusData.msg
@@ -29,7 +19,6 @@
     GimbalDesError.msg
     GimbalTrackCmd.msg
     Referee.msg
->>>>>>> ddd6de4d
 )
 
 add_service_files(
