cmake_minimum_required(VERSION 3.10)
project(rm_base)

## Use C++14
set(CMAKE_CXX_STANDARD 14)
set(CMAKE_CXX_STANDARD_REQUIRED ON)

# Optimize
# set(CMAKE_CXX_FLAGS_RELEASE "-O3")

## By adding -Wall and -Werror, the compiler does not ignore warnings anymore,
## enforcing cleaner code.
add_definitions(-Wall -Werror -Wno-inconsistent-missing-override)
## Find catkin macros and libraries
find_package(catkin REQUIRED
        COMPONENTS
        roscpp
        roslint

        rm_common
        hardware_interface
        controller_interface
        transmission_interface
        joint_limits_interface
        controller_manager
        urdf
        realtime_tools
        )

## Find system libraries
#find_package(Eigen3 REQUIRED)

###################################
## catkin specific configuration ##
###################################
## The catkin_package macro generates cmake config files for your package
## Declare things to be passed to dependent projects
## INCLUDE_DIRS: uncomment this if your package contains header files
## LIBRARIES: libraries you create in this project that dependent projects also need
## CATKIN_DEPENDS: catkin_packages dependent projects also need
## DEPENDS: system dependencies of this project that dependent projects also need
catkin_package(
        INCLUDE_DIRS
        include
        LIBRARIES
        ${PROJECT_NAME}_loader_plugins
        CATKIN_DEPENDS
        roscpp
        roslint

        rm_common
        hardware_interface
        controller_interface
        transmission_interface
        joint_limits_interface
        controller_manager
        urdf
        realtime_tools
        DEPENDS
)

###########
## Build ##
###########

## Specify additional locations of header files
include_directories(
        include
        ${catkin_INCLUDE_DIRS}
)
add_library(${PROJECT_NAME}_loader_plugins
<<<<<<< HEAD
        src/rm_base/transmission/revolute_transmission_loader.cpp
        )
## Declare cpp executables
add_executable(${PROJECT_NAME}
        src/rm_base/${PROJECT_NAME}.cpp
        src/rm_base/hardware_interface/hardware_interface.cpp
        src/rm_base/hardware_interface/socketcan.cpp
        src/rm_base/hardware_interface/can_bus.cpp
        src/rm_base/control_loop.cpp
        )
add_executable(dbus_node
        src/dbus/dbus_node.cpp
        src/dbus/dbus.cpp)
=======
    src/transmission/revolute_transmission_loader.cpp
    )
## Declare cpp executables
add_executable(${PROJECT_NAME}
    src/${PROJECT_NAME}.cpp
    src/hardware_interface/hardware_interface.cpp
    src/hardware_interface/socketcan.cpp
    src/hardware_interface/can_bus.cpp
    src/control_loop.cpp
    )
>>>>>>> f33b98eb

## Specify libraries to link executable targets against
target_link_libraries(${PROJECT_NAME}_loader_plugins
        ${catkin_LIBRARIES}
        )
target_link_libraries(${PROJECT_NAME}
<<<<<<< HEAD
        ${catkin_LIBRARIES}
        )
target_link_libraries(dbus_node
        ${catkin_LIBRARIES}
        )
=======
    ${catkin_LIBRARIES}
    )
>>>>>>> f33b98eb

#############
## Install ##
#############

# Mark executables and/or libraries for installation
install(
        TARGETS ${PROJECT_NAME} ${PROJECT_NAME}
        ARCHIVE DESTINATION ${CATKIN_PACKAGE_LIB_DESTINATION}
        LIBRARY DESTINATION ${CATKIN_PACKAGE_LIB_DESTINATION}
        RUNTIME DESTINATION ${CATKIN_PACKAGE_BIN_DESTINATION}
)

# Mark cpp header files for installation
install(
        DIRECTORY include/${PROJECT_NAME}/
        DESTINATION ${CATKIN_PACKAGE_INCLUDE_DESTINATION}
        FILES_MATCHING PATTERN "*.h"
)

# Mark other files for installation
install(
        DIRECTORY doc
        DESTINATION ${CATKIN_PACKAGE_SHARE_DESTINATION}
)

#############
## Testing ##
#############

#if (${CATKIN_ENABLE_TESTING})
#  set(CMAKE_CXX_FLAGS "${CMAKE_CXX_FLAGS} -pthread")
#  ## Add gtest based cpp test target and link libraries
#  catkin_add_gtest(${PROJECT_NAME}-test
#      test/test_ros_package_template.cpp
#      test/AlgorithmTest.cpp)
#  target_link_libraries(${PROJECT_NAME}-test ${PROJECT_NAME}_core)
#endif ()

##########################
## Static code analysis ##
##########################

roslint_cpp()<|MERGE_RESOLUTION|>--- conflicted
+++ resolved
@@ -69,21 +69,6 @@
         ${catkin_INCLUDE_DIRS}
 )
 add_library(${PROJECT_NAME}_loader_plugins
-<<<<<<< HEAD
-        src/rm_base/transmission/revolute_transmission_loader.cpp
-        )
-## Declare cpp executables
-add_executable(${PROJECT_NAME}
-        src/rm_base/${PROJECT_NAME}.cpp
-        src/rm_base/hardware_interface/hardware_interface.cpp
-        src/rm_base/hardware_interface/socketcan.cpp
-        src/rm_base/hardware_interface/can_bus.cpp
-        src/rm_base/control_loop.cpp
-        )
-add_executable(dbus_node
-        src/dbus/dbus_node.cpp
-        src/dbus/dbus.cpp)
-=======
     src/transmission/revolute_transmission_loader.cpp
     )
 ## Declare cpp executables
@@ -94,23 +79,14 @@
     src/hardware_interface/can_bus.cpp
     src/control_loop.cpp
     )
->>>>>>> f33b98eb
 
 ## Specify libraries to link executable targets against
 target_link_libraries(${PROJECT_NAME}_loader_plugins
-        ${catkin_LIBRARIES}
-        )
-target_link_libraries(${PROJECT_NAME}
-<<<<<<< HEAD
-        ${catkin_LIBRARIES}
-        )
-target_link_libraries(dbus_node
-        ${catkin_LIBRARIES}
-        )
-=======
     ${catkin_LIBRARIES}
     )
->>>>>>> f33b98eb
+target_link_libraries(${PROJECT_NAME}
+    ${catkin_LIBRARIES}
+    )
 
 #############
 ## Install ##
