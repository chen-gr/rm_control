--- conflicted
+++ resolved
@@ -71,14 +71,6 @@
 add_library(${PROJECT_NAME}_loader_plugins
     src/rm_base/transmission/revolute_transmission_loader.cpp
     )
-<<<<<<< HEAD
-add_library(robot_state_controller
-    src/rm_base/robot_state_controller/robot_state_controller.cpp
-    src/rm_base/robot_state_controller/tf_rt_broadcaster.cpp
-    )
-
-=======
->>>>>>> d6e58640
 ## Declare cpp executables
 add_executable(${PROJECT_NAME}
     src/rm_base/${PROJECT_NAME}.cpp
@@ -86,7 +78,6 @@
     src/rm_base/hardware_interface/can_bus.cpp
     src/rm_base/control_loop.cpp
     )
-
 add_executable(dbus_node
     src/dbus/dbus_node.cpp
     src/dbus/dbus.cpp)
