--- conflicted
+++ resolved
@@ -43,8 +43,4 @@
           script: |
                   cd /usr/local/web/rm-source/ubuntu/incoming/
                   reprepro  -s  -b  /usr/local/web/rm-source/ubuntu/  --waitforlock  1000  includedeb focal /usr/local/web/rm-source/ubuntu/incoming/*.deb && \
-<<<<<<< HEAD
-                  rm -f *.deb
-=======
-                  rm -f *.deb
->>>>>>> decf77a5
+                  rm -f *.deb