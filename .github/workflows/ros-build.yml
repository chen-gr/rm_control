--- conflicted
+++ resolved
@@ -2,17 +2,12 @@
 name: ros-build
 
 on:
-<<<<<<< HEAD
   push:
     branches: [ master ]
   pull_request:
     branches: [ master ]
   label:
     types: [created]
-=======
-  label:
-    types: [created, deleted]
->>>>>>> 58401762
   workflow_dispatch:
 jobs:
   build:
@@ -30,7 +25,6 @@
       - name: Upload deb package to source
         uses: appleboy/scp-action@master
         with:
-<<<<<<< HEAD
           host: ${{ secrets.SOURCE_SSH_HOST }}
           username: ${{ secrets.SOURCE_SSH_NAME }}
           key: ${{ secrets.SOURCE_SSH_KEYGEN }}
@@ -46,11 +40,3 @@
                   cd /usr/local/web/rm-source/ubuntu/incoming/
                   reprepro  -s  -b  /usr/local/web/rm-source/ubuntu/  --waitforlock  1000  includedeb focal /usr/local/web/rm-source/ubuntu/incoming/*.deb && \
                   rm -f *.deb
-=======
-          username: '${{ secrets.SOURCE_SSH_NAME }}'
-          server: '${{ secrets.SOURCE_SSH_HOST }}'
-          ssh_private_key: ${{ secrets.SOURCE_SSH_KEYGEN }}
-          local_path: './*.deb'
-          remote_path: '/usr/local/web/rm-source/incoming'
-          args: '-o ConnectTimeout=5'
->>>>>>> 58401762
