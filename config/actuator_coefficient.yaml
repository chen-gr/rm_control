--- conflicted
+++ resolved
@@ -5,28 +5,12 @@
     act2effort: 0.00036621  # 20/16384*0.3
     effort2act: 2730.6666   # 1/act2effort
     max_out: 16384
-  rm_6020: # RoboMaster 6020 motor
+  rm_6020: # RoboMaster 3508 motor
     act2pos: 0.0007670840  # 2PI/8192
     act2vel: 0.1047197551   # 2PI/60
     act2effort: 5.880969e-5  # special coefficient identify by hands...
     effort2act: 17004.0   # 1/act2effort
     max_out: 30000
-<<<<<<< HEAD
-  cheetah: # MIT cheetah motor
-    act2pos: 3.81475547e-4  # 25/65535
-    act2vel: 0.0317446031   # 130/4095
-    act2effort: 0.008791208  # 36/4095
-    pos2act: 2621.4         # 65535/25
-    vel2act: 31.5           # 4095/130
-    effort2act: 113.75      # 4095/36
-    max_out: 0
-
-    act2pos_offset: -12.5
-    act2vel_offset: -65.0
-    act2effort_offset: -18.0
-    kp2act: 8.19            # 4095/500
-    kd2act: 819             # 4095/5
-=======
   rm_3508_dir: # RoboMaster 3508 without reducer
     act2pos: 0.0007669903  # 2PI/8192
     act2vel: 0.1047197551   # 2PI/60
@@ -39,4 +23,16 @@
     act2effort: 0.00018  #10/10000*0.18
     effort2act: 5555.5555555   # 1/act2effort
     max_out: 10000
->>>>>>> d6e58640
+  cheetah: # MIT cheetah motor
+    act2pos: 3.81475547e-4  # 25/65535
+    act2vel: 0.0317446031   # 130/4095
+    act2effort: 0.008791208  # 36/4095
+    pos2act: 2621.4         # 65535/25
+    vel2act: 31.5           # 4095/130
+    effort2act: 113.75      # 4095/36
+    max_out: 0
+    act2pos_offset: -12.5
+    act2vel_offset: -65.0
+    act2effort_offset: -18.0
+    kp2act: 8.19            # 4095/500
+    kd2act: 819             # 4095/5