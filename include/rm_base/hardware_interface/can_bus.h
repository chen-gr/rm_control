//
// Created by qiayuan on 12/28/20.
//

#ifndef RM_BASE_INCLUDE_RM_BASE_CAN_BUS_H_
#define RM_BASE_INCLUDE_RM_BASE_CAN_BUS_H_

#include "rm_base/hardware_interface/socketcan.h"
#include <string>
#include <unordered_map>
#include <lp_filter.h>

<<<<<<< HEAD
#include "rm_base/hardware_interface/types.h"
=======
namespace rm_base {

struct ActCoeff {
  double act2pos, act2vel, act2effort, pos2act, vel2act, effort2act, max_out,
      act2pos_offset, act2vel_offset, act2effort_offset, kp2act, kd2act; // for MIT Cheetah motor
};

struct ActData {
  std::string type;
  double pos, vel, effort, cmd_pos, cmd_vel, cmd_effort;
  // for RoboMaseter encoder
  int64_t q_circle;
  uint16_t q_last;
  uint8_t temp;
  LowPassFilter *lp_filter;
};
>>>>>>> e864f2a2

namespace rm_base {

class CanBus {
 public:
  CanBus(const std::string &bus_name, CanDataPtr data_prt);
  void write();
 private:
  void frameCallback(const can_frame &frame);

<<<<<<< HEAD
  can::ThreadedSocketCANInterfaceSharedPtr driver_;
  CanDataPtr data_prt_{};
=======
  can::SocketCAN socket_can_;
  CanActDataPtr data_prt_;
>>>>>>> e864f2a2
  std::string bus_name_;
  can_frame rm_frame0_{};  // for id 0x201~0x204
  can_frame rm_frame1_{};  // for id 0x205~0x208
};

}

#endif  //RM_BASE_INCLUDE_RM_BASE_CAN_BUS_H_<|MERGE_RESOLUTION|>--- conflicted
+++ resolved
@@ -6,13 +6,11 @@
 #define RM_BASE_INCLUDE_RM_BASE_CAN_BUS_H_
 
 #include "rm_base/hardware_interface/socketcan.h"
+#include "rm_base/hardware_interface/types.h"
 #include <string>
 #include <unordered_map>
 #include <lp_filter.h>
 
-<<<<<<< HEAD
-#include "rm_base/hardware_interface/types.h"
-=======
 namespace rm_base {
 
 struct ActCoeff {
@@ -29,9 +27,11 @@
   uint8_t temp;
   LowPassFilter *lp_filter;
 };
->>>>>>> e864f2a2
 
-namespace rm_base {
+struct CanActDataPtr {
+  std::unordered_map<std::string, ActCoeff> *type2act_coeffs_;
+  std::unordered_map<int, ActData> *id2act_data_;
+};
 
 class CanBus {
  public:
@@ -40,13 +40,8 @@
  private:
   void frameCallback(const can_frame &frame);
 
-<<<<<<< HEAD
-  can::ThreadedSocketCANInterfaceSharedPtr driver_;
-  CanDataPtr data_prt_{};
-=======
   can::SocketCAN socket_can_;
   CanActDataPtr data_prt_;
->>>>>>> e864f2a2
   std::string bus_name_;
   can_frame rm_frame0_{};  // for id 0x201~0x204
   can_frame rm_frame1_{};  // for id 0x205~0x208
