--- conflicted
+++ resolved
@@ -2,25 +2,12 @@
 Changelog for package rm_common
 ^^^^^^^^^^^^^^^^^^^^^^^^^^^^^^^
 
-<<<<<<< HEAD
-Forthcoming
------------
-* Merge remote-tracking branch 'origin/gimbal/opti_or_simplify' into gimbal/opti_or_simplify
-* Put filtered quaternion into imu_extra_handle.
-* Add setOrientation to ImuExtraHandle
-* Add orientation to ImuExtraHandle
-* Add ImuExtraInterface
-=======
 0.1.6 (2021-09-26)
 ------------------
->>>>>>> 7391ba14
 * Merge branch 'namespace' into rm_gazebo/imu_sensor_interface
 * Merge pull request `#8 <https://github.com/rm-controls/rm_control/issues/8>`_ from ye-luo-xi-tui/namespace
   Change name of namespace:from hardware_interface to rm_control.
 * Change name of namespace:from hardware_interface to rm_control.
-<<<<<<< HEAD
-* Contributors: BruceLannn, QiayuanLiao, qiayuan, yezi
-=======
 * Contributors: QiayuanLiao, qiayuan, yezi
 
 0.1.7 (2021-09-26)
@@ -32,7 +19,6 @@
   Change name of namespace:from hardware_interface to rm_control.
 * Change name of namespace:from hardware_interface to rm_control.
 * Contributors: QiayuanLiao, qiayuan, yezi
->>>>>>> 7391ba14
 
 0.1.5 (2021-09-02)
 ------------------
