/*******************************************************************************
 * BSD 3-Clause License
 *
 * Copyright (c) 2021, Qiayuan Liao
 * All rights reserved.
 *
 * Redistribution and use in source and binary forms, with or without
 * modification, are permitted provided that the following conditions are met:
 *
 * * Redistributions of source code must retain the above copyright notice, this
 *   list of conditions and the following disclaimer.
 *
 * * Redistributions in binary form must reproduce the above copyright notice,
 *   this list of conditions and the following disclaimer in the documentation
 *   and/or other materials provided with the distribution.
 *
 * * Neither the name of the copyright holder nor the names of its
 *   contributors may be used to endorse or promote products derived from
 *   this software without specific prior written permission.
 *
 * THIS SOFTWARE IS PROVIDED BY THE COPYRIGHT HOLDERS AND CONTRIBUTORS "AS IS"
 * AND ANY EXPRESS OR IMPLIED WARRANTIES, INCLUDING, BUT NOT LIMITED TO, THE
 * IMPLIED WARRANTIES OF MERCHANTABILITY AND FITNESS FOR A PARTICULAR PURPOSE
 * ARE
 * DISCLAIMED. IN NO EVENT SHALL THE COPYRIGHT HOLDER OR CONTRIBUTORS BE LIABLE
 * FOR ANY DIRECT, INDIRECT, INCIDENTAL, SPECIAL, EXEMPLARY, OR CONSEQUENTIAL
 * DAMAGES (INCLUDING, BUT NOT LIMITED TO, PROCUREMENT OF SUBSTITUTE GOODS OR
 * SERVICES; LOSS OF USE, DATA, OR PROFITS; OR BUSINESS INTERRUPTION) HOWEVER
 * CAUSED AND ON ANY THEORY OF LIABILITY, WHETHER IN CONTRACT, STRICT LIABILITY,
 * OR TORT (INCLUDING NEGLIGENCE OR OTHERWISE) ARISING IN ANY WAY OUT OF THE USE
 * OF THIS SOFTWARE, EVEN IF ADVISED OF THE POSSIBILITY OF SUCH DAMAGE.
 *******************************************************************************/

//
// Created by bruce on 2021/7/28.
//

#pragma once

#include <ros/ros.h>
#include <rm_msgs/ChassisCmd.h>
#include <rm_msgs/GameStatus.h>
#include <rm_msgs/GameRobotStatus.h>
#include <rm_msgs/Referee.h>
#include <rm_msgs/CapacityData.h>

namespace rm_common
{
class PowerLimit
{
public:
  PowerLimit(ros::NodeHandle& nh, const rm_msgs::ChassisCmd& chassis_cmd, const rm_msgs::GameStatus& game_status_data,
             const rm_msgs::GameRobotStatus& robot_status_data, const rm_msgs::Referee& referee_data,
             const rm_msgs::CapacityData& capacity_data)
    : chassis_cmd_(chassis_cmd)
    , game_robot_status_(robot_status_data)
    , game_status_(game_status_data)
    , capacity_(capacity_data)
    , referee_(referee_data)

  {
    if (!nh.getParam("safety_power", safety_power_))
      ROS_ERROR("Safety power no defined (namespace: %s)", nh.getNamespace().c_str());
    if (!nh.getParam("capacitor_threshold", capacitor_threshold_))
      ROS_ERROR("Capacitor threshold no defined (namespace: %s)", nh.getNamespace().c_str());
    if (!nh.getParam("charge_power", charge_power_))
      ROS_ERROR("Charge power no defined (namespace: %s)", nh.getNamespace().c_str());
    if (!nh.getParam("extra_power", extra_power_))
      ROS_ERROR("Extra power no defined (namespace: %s)", nh.getNamespace().c_str());
    if (!nh.getParam("burst_power", burst_power_))
      ROS_ERROR("Burst power no defined (namespace: %s)", nh.getNamespace().c_str());
    if (!nh.getParam("power_gain", power_gain_))
      ROS_ERROR("power gain no defined (namespace: %s)", nh.getNamespace().c_str());
    if (!nh.getParam("buffer_threshold", buffer_threshold_))
      ROS_ERROR("buffer threshold no defined (namespace: %s)", nh.getNamespace().c_str());
  }
  typedef enum
  {
    TEST = 0,
    BURST = 1,
    NORMAL = 2,
    CHARGE = 3,
  } Mode;

  void updateState(uint8_t state)
  {
    state_ = state;
  }

  uint8_t getState()
  {
    return state_;
  }
  double getLimitPower()
  {
    if (game_robot_status_.robot_id == rm_msgs::GameRobotStatus::BLUE_SENTRY ||
        game_robot_status_.robot_id == rm_msgs::GameRobotStatus::RED_SENTRY)
      limit_power_ = 30;
    else if (game_robot_status_.robot_id == rm_msgs::GameRobotStatus::BLUE_ENGINEER ||
             game_robot_status_.robot_id == rm_msgs::GameRobotStatus::RED_ENGINEER)
      limit_power_ = 400;
    else
    {  // standard and hero
      if (referee_.is_online)
      {
        if (capacity_.is_online)
        {
          if (game_status_.game_progress == 1)
            return 30;  // calibra
          if (game_robot_status_.chassis_power_limit > 120)
            limit_power_ = burst_power_;
          else
          {
            switch (state_)
            {
              case TEST:
                test();
                break;
              case BURST:
                burst();
                break;
              case NORMAL:
                normal();
                break;
              case CHARGE:
                charge();
                break;
            }
            if (state_ != Mode::BURST && (abs(capacity_.limit_power - game_robot_status_.chassis_power_limit) < 0.05))
              normal();
          }
        }
        else
          limit_power_ = game_robot_status_.chassis_power_limit;
      }
      else
        limit_power_ = safety_power_;
    }
    return limit_power_;
  }

private:
  void charge()
  {
    limit_power_ = game_robot_status_.chassis_power_limit * 0.85;
  }
  void normal()
  {
<<<<<<< HEAD
    limit_power_ = game_robot_status_.chassis_power_limit;
=======
    double buffer_energy_error = referee_data_.power_heat_data_.chassis_power_buffer_ - buffer_threshold_;
    double plus_power = buffer_energy_error * power_gain_;
    limit_power_ = referee_data_.game_robot_status_.chassis_power_limit_ + plus_power;
>>>>>>> b93e8f54
  }
  void test()
  {
    limit_power_ = 0.0;
  }
  void burst()
  {
    if (capacity_.cap_power > capacitor_threshold_)
    {
      if (chassis_cmd_.mode == rm_msgs::ChassisCmd::GYRO)
        limit_power_ = game_robot_status_.chassis_power_limit + extra_power_;
      else
        limit_power_ = burst_power_;
    }
    else
      limit_power_ = game_robot_status_.chassis_power_limit;
  }

  double limit_power_;
  double safety_power_{};
  double capacitor_threshold_{};
  double charge_power_{}, extra_power_{}, burst_power_{};
  double buffer_threshold_{};
  double power_gain_{};
  uint8_t state_{};

  const rm_msgs::ChassisCmd& chassis_cmd_;
  const rm_msgs::GameRobotStatus& game_robot_status_;
  const rm_msgs::GameStatus& game_status_;
  const rm_msgs::CapacityData& capacity_;
  const rm_msgs::Referee& referee_;
};
}  // namespace rm_common<|MERGE_RESOLUTION|>--- conflicted
+++ resolved
@@ -42,6 +42,7 @@
 #include <rm_msgs/GameStatus.h>
 #include <rm_msgs/GameRobotStatus.h>
 #include <rm_msgs/Referee.h>
+#include <rm_msgs/PowerHeatData.h>
 #include <rm_msgs/CapacityData.h>
 
 namespace rm_common
@@ -50,12 +51,13 @@
 {
 public:
   PowerLimit(ros::NodeHandle& nh, const rm_msgs::ChassisCmd& chassis_cmd, const rm_msgs::GameStatus& game_status_data,
-             const rm_msgs::GameRobotStatus& robot_status_data, const rm_msgs::Referee& referee_data,
-             const rm_msgs::CapacityData& capacity_data)
+             const rm_msgs::GameRobotStatus& robot_status_data, const rm_msgs::PowerHeatData& power_heat_data,
+             const rm_msgs::Referee& referee_data, const rm_msgs::CapacityData& capacity_data)
     : chassis_cmd_(chassis_cmd)
     , game_robot_status_(robot_status_data)
     , game_status_(game_status_data)
     , capacity_(capacity_data)
+    , power_heat_(power_heat_data)
     , referee_(referee_data)
 
   {
@@ -146,13 +148,9 @@
   }
   void normal()
   {
-<<<<<<< HEAD
-    limit_power_ = game_robot_status_.chassis_power_limit;
-=======
-    double buffer_energy_error = referee_data_.power_heat_data_.chassis_power_buffer_ - buffer_threshold_;
+    double buffer_energy_error = power_heat_.chassis_power_buffer - buffer_threshold_;
     double plus_power = buffer_energy_error * power_gain_;
-    limit_power_ = referee_data_.game_robot_status_.chassis_power_limit_ + plus_power;
->>>>>>> b93e8f54
+    limit_power_ = game_robot_status_.chassis_power_limit + plus_power;
   }
   void test()
   {
@@ -183,6 +181,7 @@
   const rm_msgs::GameRobotStatus& game_robot_status_;
   const rm_msgs::GameStatus& game_status_;
   const rm_msgs::CapacityData& capacity_;
+  const rm_msgs::PowerHeatData& power_heat_;
   const rm_msgs::Referee& referee_;
 };
 }  // namespace rm_common