/*******************************************************************************
 * BSD 3-Clause License
 *
 * Copyright (c) 2021, Qiayuan Liao
 * All rights reserved.
 *
 * Redistribution and use in source and binary forms, with or without
 * modification, are permitted provided that the following conditions are met:
 *
 * * Redistributions of source code must retain the above copyright notice, this
 *   list of conditions and the following disclaimer.
 *
 * * Redistributions in binary form must reproduce the above copyright notice,
 *   this list of conditions and the following disclaimer in the documentation
 *   and/or other materials provided with the distribution.
 *
 * * Neither the name of the copyright holder nor the names of its
 *   contributors may be used to endorse or promote products derived from
 *   this software without specific prior written permission.
 *
 * THIS SOFTWARE IS PROVIDED BY THE COPYRIGHT HOLDERS AND CONTRIBUTORS "AS IS"
 * AND ANY EXPRESS OR IMPLIED WARRANTIES, INCLUDING, BUT NOT LIMITED TO, THE
 * IMPLIED WARRANTIES OF MERCHANTABILITY AND FITNESS FOR A PARTICULAR PURPOSE
 * ARE
 * DISCLAIMED. IN NO EVENT SHALL THE COPYRIGHT HOLDER OR CONTRIBUTORS BE LIABLE
 * FOR ANY DIRECT, INDIRECT, INCIDENTAL, SPECIAL, EXEMPLARY, OR CONSEQUENTIAL
 * DAMAGES (INCLUDING, BUT NOT LIMITED TO, PROCUREMENT OF SUBSTITUTE GOODS OR
 * SERVICES; LOSS OF USE, DATA, OR PROFITS; OR BUSINESS INTERRUPTION) HOWEVER
 * CAUSED AND ON ANY THEORY OF LIABILITY, WHETHER IN CONTRACT, STRICT LIABILITY,
 * OR TORT (INCLUDING NEGLIGENCE OR OTHERWISE) ARISING IN ANY WAY OUT OF THE USE
 * OF THIS SOFTWARE, EVEN IF ADVISED OF THE POSSIBILITY OF SUCH DAMAGE.
 *******************************************************************************/

//
// Created by qiayuan on 5/18/21.
//

#pragma once

#include <type_traits>
#include <utility>

#include <ros/ros.h>
#include <rm_msgs/ChassisCmd.h>
#include <rm_msgs/GimbalCmd.h>
#include <rm_msgs/ShootCmd.h>
#include <rm_msgs/ShootBeforehandCmd.h>
#include <rm_msgs/GimbalDesError.h>
#include <rm_msgs/StateCmd.h>
#include <rm_msgs/TrackData.h>
#include <rm_msgs/GameRobotHp.h>
#include <rm_msgs/StatusChangeRequest.h>
#include <geometry_msgs/TwistStamped.h>
#include <sensor_msgs/JointState.h>
#include <nav_msgs/Odometry.h>
#include <std_msgs/UInt8.h>
#include <std_msgs/Float64.h>
#include <rm_msgs/MultiDofCmd.h>
#include <std_msgs/String.h>
#include <std_msgs/Bool.h>
#include <control_msgs/JointControllerState.h>

#include "rm_common/ros_utilities.h"
#include "rm_common/decision/heat_limit.h"
#include "rm_common/decision/power_limit.h"
#include "rm_common/linear_interpolation.h"
#include "rm_common/filters/filters.h"

namespace rm_common
{
template <class MsgType>
class CommandSenderBase
{
public:
  explicit CommandSenderBase(ros::NodeHandle& nh)
  {
    if (!nh.getParam("topic", topic_))
      ROS_ERROR("Topic name no defined (namespace: %s)", nh.getNamespace().c_str());
    queue_size_ = getParam(nh, "queue_size", 1);
    pub_ = nh.advertise<MsgType>(topic_, queue_size_);
  }
  void setMode(int mode)
  {
    if (!std::is_same<MsgType, geometry_msgs::Twist>::value && !std::is_same<MsgType, std_msgs::Float64>::value)
      msg_.mode = mode;
  }
  virtual void sendCommand(const ros::Time& time)
  {
    pub_.publish(msg_);
  }
  virtual void updateGameRobotStatus(const rm_msgs::GameRobotStatus data)
  {
  }
  virtual void updateGameStatus(const rm_msgs::GameStatus data)
  {
  }
  virtual void updateCapacityData(const rm_msgs::PowerManagementSampleAndStatusData data)
  {
  }
  virtual void updatePowerHeatData(const rm_msgs::PowerHeatData data)
  {
  }
  virtual void setZero() = 0;
  MsgType* getMsg()
  {
    return &msg_;
  }

protected:
  std::string topic_;
  uint32_t queue_size_;
  ros::Publisher pub_;
  MsgType msg_;
};

template <class MsgType>
class TimeStampCommandSenderBase : public CommandSenderBase<MsgType>
{
public:
  explicit TimeStampCommandSenderBase(ros::NodeHandle& nh) : CommandSenderBase<MsgType>(nh)
  {
  }
  void sendCommand(const ros::Time& time) override
  {
    CommandSenderBase<MsgType>::msg_.stamp = time;
    CommandSenderBase<MsgType>::sendCommand(time);
  }
};

template <class MsgType>
class HeaderStampCommandSenderBase : public CommandSenderBase<MsgType>
{
public:
  explicit HeaderStampCommandSenderBase(ros::NodeHandle& nh) : CommandSenderBase<MsgType>(nh)
  {
  }
  void sendCommand(const ros::Time& time) override
  {
    CommandSenderBase<MsgType>::msg_.header.stamp = time;
    CommandSenderBase<MsgType>::sendCommand(time);
  }
};

class Vel2DCommandSender : public CommandSenderBase<geometry_msgs::Twist>
{
public:
  explicit Vel2DCommandSender(ros::NodeHandle& nh) : CommandSenderBase<geometry_msgs::Twist>(nh)
  {
    XmlRpc::XmlRpcValue xml_rpc_value;
    if (!nh.getParam("max_linear_x", xml_rpc_value))
      ROS_ERROR("Max X linear velocity no defined (namespace: %s)", nh.getNamespace().c_str());
    else
      max_linear_x_.init(xml_rpc_value);
    if (!nh.getParam("max_linear_y", xml_rpc_value))
      ROS_ERROR("Max Y linear velocity no defined (namespace: %s)", nh.getNamespace().c_str());
    else
      max_linear_y_.init(xml_rpc_value);
    if (!nh.getParam("max_angular_z", xml_rpc_value))
      ROS_ERROR("Max Z angular velocity no defined (namespace: %s)", nh.getNamespace().c_str());
    else
      max_angular_z_.init(xml_rpc_value);
    std::string topic;
    nh.getParam("power_limit_topic", topic);
    chassis_power_limit_subscriber_ =
        nh.subscribe<rm_msgs::ChassisCmd>(topic, 1, &Vel2DCommandSender::chassisCmdCallback, this);
  }

  void setLinearXVel(double scale)
  {
    msg_.linear.x = scale * max_linear_x_.output(power_limit_);
  };
  void setLinearYVel(double scale)
  {
    msg_.linear.y = scale * max_linear_y_.output(power_limit_);
  };
  void setAngularZVel(double scale)
  {
    msg_.angular.z = scale * max_angular_z_.output(power_limit_);
  };
  void set2DVel(double scale_x, double scale_y, double scale_z)
  {
    setLinearXVel(scale_x);
    setLinearYVel(scale_y);
    setAngularZVel(scale_z);
  }
  void setZero() override
  {
    msg_.linear.x = 0.;
    msg_.linear.y = 0.;
    msg_.angular.z = 0.;
  }

protected:
  void chassisCmdCallback(const rm_msgs::ChassisCmd::ConstPtr& msg)
  {
    power_limit_ = msg->power_limit;
  }

  LinearInterp max_linear_x_, max_linear_y_, max_angular_z_;
  double power_limit_ = 0;
  ros::Subscriber chassis_power_limit_subscriber_;
};

class ChassisCommandSender : public TimeStampCommandSenderBase<rm_msgs::ChassisCmd>
{
public:
  explicit ChassisCommandSender(ros::NodeHandle& nh) : TimeStampCommandSenderBase<rm_msgs::ChassisCmd>(nh)
  {
    XmlRpc::XmlRpcValue xml_rpc_value;
    power_limit_ = new PowerLimit(nh);
    if (!nh.getParam("accel_x", xml_rpc_value))
      ROS_ERROR("Accel X no defined (namespace: %s)", nh.getNamespace().c_str());
    else
      accel_x_.init(xml_rpc_value);
    if (!nh.getParam("accel_y", xml_rpc_value))
      ROS_ERROR("Accel Y no defined (namespace: %s)", nh.getNamespace().c_str());
    else
      accel_y_.init(xml_rpc_value);
    if (!nh.getParam("accel_z", xml_rpc_value))
      ROS_ERROR("Accel Z no defined (namespace: %s)", nh.getNamespace().c_str());
    else
      accel_z_.init(xml_rpc_value);
  }

  void updateSafetyPower(int safety_power)
  {
    power_limit_->updateSafetyPower(safety_power);
  }
  void updateGameRobotStatus(const rm_msgs::GameRobotStatus data) override
  {
    power_limit_->setGameRobotData(data);
  }
  void updatePowerHeatData(const rm_msgs::PowerHeatData data) override
  {
    power_limit_->setChassisPowerBuffer(data);
  }
  void updateCapacityData(const rm_msgs::PowerManagementSampleAndStatusData data) override
  {
    power_limit_->setCapacityData(data);
  }
  void updateRefereeStatus(bool status)
  {
    power_limit_->setRefereeStatus(status);
  }
  void sendChassisCommand(const ros::Time& time, bool is_gyro)
  {
    power_limit_->setLimitPower(msg_, is_gyro);
    msg_.accel.linear.x = accel_x_.output(msg_.power_limit);
    msg_.accel.linear.y = accel_y_.output(msg_.power_limit);
    msg_.accel.angular.z = accel_z_.output(msg_.power_limit);
    TimeStampCommandSenderBase<rm_msgs::ChassisCmd>::sendCommand(time);
  }
  void setZero() override{};
  PowerLimit* power_limit_;

private:
  LinearInterp accel_x_, accel_y_, accel_z_;
};

class GimbalCommandSender : public TimeStampCommandSenderBase<rm_msgs::GimbalCmd>
{
public:
  explicit GimbalCommandSender(ros::NodeHandle& nh) : TimeStampCommandSenderBase<rm_msgs::GimbalCmd>(nh)
  {
    if (!nh.getParam("max_yaw_vel", max_yaw_vel_))
      ROS_ERROR("Max yaw velocity no defined (namespace: %s)", nh.getNamespace().c_str());
    if (!nh.getParam("max_pitch_vel", max_pitch_vel_))
      ROS_ERROR("Max pitch velocity no defined (namespace: %s)", nh.getNamespace().c_str());
    if (!nh.getParam("track_timeout", track_timeout_))
      ROS_ERROR("Track timeout no defined (namespace: %s)", nh.getNamespace().c_str());
    if (!nh.getParam("eject_sensitivity", eject_sensitivity_))
      eject_sensitivity_ = 1.;
  }
  ~GimbalCommandSender() = default;
  void setRate(double scale_yaw, double scale_pitch)
  {
    if (std::abs(scale_yaw) > 1)
      scale_yaw = scale_yaw > 0 ? 1 : -1;
    if (std::abs(scale_pitch) > 1)
      scale_pitch = scale_pitch > 0 ? 1 : -1;
    msg_.rate_yaw = scale_yaw * max_yaw_vel_;
    msg_.rate_pitch = scale_pitch * max_pitch_vel_;
    if (eject_flag_)
    {
      msg_.rate_yaw *= eject_sensitivity_;
      msg_.rate_pitch *= eject_sensitivity_;
    }
  }
  void setZero() override
  {
    msg_.rate_yaw = 0.;
    msg_.rate_pitch = 0.;
  }
  void setBulletSpeed(double bullet_speed)
  {
    msg_.bullet_speed = bullet_speed;
  }
  void setEject(bool flag)
  {
    eject_flag_ = flag;
  }
  bool getEject() const
  {
    return eject_flag_;
  }
  void setPoint(geometry_msgs::PointStamped point)
  {
    msg_.target_pos = point;
  }

private:
  double max_yaw_vel_{}, max_pitch_vel_{}, track_timeout_{}, eject_sensitivity_ = 1.;
  bool eject_flag_{};
};

class ShooterCommandSender : public TimeStampCommandSenderBase<rm_msgs::ShootCmd>
{
public:
  explicit ShooterCommandSender(ros::NodeHandle& nh) : TimeStampCommandSenderBase<rm_msgs::ShootCmd>(nh)
  {
    ros::NodeHandle limit_nh(nh, "heat_limit");
    heat_limit_ = new HeatLimit(limit_nh);
    nh.param("speed_10m_per_speed", speed_10_, 10.);
    nh.param("speed_15m_per_speed", speed_15_, 15.);
    nh.param("speed_16m_per_speed", speed_16_, 16.);
    nh.param("speed_18m_per_speed", speed_18_, 18.);
    nh.param("speed_30m_per_speed", speed_30_, 30.);
    nh.getParam("wheel_speed_10", wheel_speed_10_);
    nh.getParam("wheel_speed_15", wheel_speed_15_);
    nh.getParam("wheel_speed_16", wheel_speed_16_);
    nh.getParam("wheel_speed_18", wheel_speed_18_);
    nh.getParam("wheel_speed_30", wheel_speed_30_);
    nh.param("extra_wheel_speed_once", extra_wheel_speed_once_, 0.);
    if (!nh.getParam("gimbal_error_tolerance", gimbal_error_tolerance_))
      ROS_ERROR("gimbal error tolerance no defined (namespace: %s)", nh.getNamespace().c_str());
    if (!nh.getParam("target_acceleration_tolerance", target_acceleration_tolerance_))
    {
      target_acceleration_tolerance_ = 0.;
      ROS_INFO("target_acceleration_tolerance no defined(namespace: %s), set to zero.", nh.getNamespace().c_str());
    }
  }
  ~ShooterCommandSender()
  {
    delete heat_limit_;
  }

  void updateGameRobotStatus(const rm_msgs::GameRobotStatus data) override
  {
    heat_limit_->setStatusOfShooter(data);
  }
  void updatePowerHeatData(const rm_msgs::PowerHeatData data) override
  {
    heat_limit_->setCoolingHeatOfShooter(data);
  }
  void updateRefereeStatus(bool status)
  {
    heat_limit_->setRefereeStatus(status);
  }
  void updateGimbalDesError(const rm_msgs::GimbalDesError& error)
  {
    gimbal_des_error_ = error;
  }
<<<<<<< HEAD
=======
  void updateShootBeforehandCmd(const rm_msgs::ShootBeforehandCmd& data)
  {
    shoot_beforehand_cmd_ = data;
  }
>>>>>>> 0b378651
  void updateTrackData(const rm_msgs::TrackData& data)
  {
    track_data_ = data;
  }
  void updateSuggestFireData(const std_msgs::Bool& data)
  {
    suggest_fire_ = data;
  }
  void checkError(const ros::Time& time)
  {
<<<<<<< HEAD
=======
    if (msg_.mode == rm_msgs::ShootCmd::PUSH && time - shoot_beforehand_cmd_.stamp < ros::Duration(0.1))
    {
      if (shoot_beforehand_cmd_.cmd == rm_msgs::ShootBeforehandCmd::ALLOW_SHOOT)
        return;
      if (shoot_beforehand_cmd_.cmd == rm_msgs::ShootBeforehandCmd::BAN_SHOOT)
      {
        setMode(rm_msgs::ShootCmd::READY);
        return;
      }
    }
>>>>>>> 0b378651
    if (((gimbal_des_error_.error > gimbal_error_tolerance_ && time - gimbal_des_error_.stamp < ros::Duration(0.1)) ||
         (track_data_.accel > target_acceleration_tolerance_)) ||
        (!suggest_fire_.data && armor_type_ == rm_msgs::StatusChangeRequest::ARMOR_OUTPOST_BASE))
      if (msg_.mode == rm_msgs::ShootCmd::PUSH)
        setMode(rm_msgs::ShootCmd::READY);
  }
  void sendCommand(const ros::Time& time) override
  {
    msg_.wheel_speed = getWheelSpeedDes();
    msg_.hz = heat_limit_->getShootFrequency();
    TimeStampCommandSenderBase<rm_msgs::ShootCmd>::sendCommand(time);
  }
  double getSpeed()
  {
    setSpeedDesAndWheelSpeedDes();
    return speed_des_;
  }
  double getWheelSpeedDes()
  {
    setSpeedDesAndWheelSpeedDes();
    return wheel_speed_des_ + total_extra_wheel_speed_;
  }
  void setSpeedDesAndWheelSpeedDes()
  {
    switch (heat_limit_->getSpeedLimit())
    {
      case rm_msgs::ShootCmd::SPEED_10M_PER_SECOND:
      {
        speed_des_ = speed_10_;
        wheel_speed_des_ = wheel_speed_10_;
        break;
      }
      case rm_msgs::ShootCmd::SPEED_15M_PER_SECOND:
      {
        speed_des_ = speed_15_;
        wheel_speed_des_ = wheel_speed_15_;
        break;
      }
      case rm_msgs::ShootCmd::SPEED_16M_PER_SECOND:
      {
        speed_des_ = speed_16_;
        wheel_speed_des_ = wheel_speed_16_;
        break;
      }
      case rm_msgs::ShootCmd::SPEED_18M_PER_SECOND:
      {
        speed_des_ = speed_18_;
        wheel_speed_des_ = wheel_speed_18_;
        break;
      }
      case rm_msgs::ShootCmd::SPEED_30M_PER_SECOND:
      {
        speed_des_ = speed_30_;
        wheel_speed_des_ = wheel_speed_30_;
        break;
      }
    }
  }
  void dropSpeed()
  {
    total_extra_wheel_speed_ -= extra_wheel_speed_once_;
  }
  void raiseSpeed()
  {
    total_extra_wheel_speed_ += extra_wheel_speed_once_;
  }
  void setArmorType(uint8_t armor_type)
  {
    armor_type_ = armor_type;
  }
  void setShootFrequency(uint8_t mode)
  {
    heat_limit_->setShootFrequency(mode);
  }
  uint8_t getShootFrequency()
  {
    return heat_limit_->getShootFrequencyMode();
  }
  void setZero() override{};
  HeatLimit* heat_limit_{};

private:
  double speed_10_{}, speed_15_{}, speed_16_{}, speed_18_{}, speed_30_{}, speed_des_{};
  double wheel_speed_10_{}, wheel_speed_15_{}, wheel_speed_16_{}, wheel_speed_18_{}, wheel_speed_30_{},
      wheel_speed_des_{};
  double gimbal_error_tolerance_{};
  double target_acceleration_tolerance_{};
  double extra_wheel_speed_once_{};
  double total_extra_wheel_speed_{};
  rm_msgs::TrackData track_data_;
  rm_msgs::GimbalDesError gimbal_des_error_;
<<<<<<< HEAD
=======
  rm_msgs::ShootBeforehandCmd shoot_beforehand_cmd_;
>>>>>>> 0b378651
  std_msgs::Bool suggest_fire_;
  uint8_t armor_type_{};
};

class BalanceCommandSender : public CommandSenderBase<std_msgs::UInt8>
{
public:
  explicit BalanceCommandSender(ros::NodeHandle& nh) : CommandSenderBase<std_msgs::UInt8>(nh)
  {
  }

  void setBalanceMode(const int mode)
  {
    msg_.data = mode;
  }
  int getBalanceMode()
  {
    return msg_.data;
  }
  void setZero() override{};
};

class Vel3DCommandSender : public HeaderStampCommandSenderBase<geometry_msgs::TwistStamped>
{
public:
  explicit Vel3DCommandSender(ros::NodeHandle& nh) : HeaderStampCommandSenderBase(nh)
  {
    if (!nh.getParam("max_linear_x", max_linear_x_))
      ROS_ERROR("Max X linear velocity no defined (namespace: %s)", nh.getNamespace().c_str());
    if (!nh.getParam("max_linear_y", max_linear_y_))
      ROS_ERROR("Max Y linear velocity no defined (namespace: %s)", nh.getNamespace().c_str());
    if (!nh.getParam("max_linear_z", max_linear_z_))
      ROS_ERROR("Max Z linear velocity no defined (namespace: %s)", nh.getNamespace().c_str());
    if (!nh.getParam("max_angular_x", max_angular_x_))
      ROS_ERROR("Max X linear velocity no defined (namespace: %s)", nh.getNamespace().c_str());
    if (!nh.getParam("max_angular_y", max_angular_y_))
      ROS_ERROR("Max Y angular velocity no defined (namespace: %s)", nh.getNamespace().c_str());
    if (!nh.getParam("max_angular_z", max_angular_z_))
      ROS_ERROR("Max Z angular velocity no defined (namespace: %s)", nh.getNamespace().c_str());
  }
  void setLinearVel(double scale_x, double scale_y, double scale_z)
  {
    msg_.twist.linear.x = max_linear_x_ * scale_x;
    msg_.twist.linear.y = max_linear_y_ * scale_y;
    msg_.twist.linear.z = max_linear_z_ * scale_z;
  }
  void setAngularVel(double scale_x, double scale_y, double scale_z)
  {
    msg_.twist.angular.x = max_angular_x_ * scale_x;
    msg_.twist.angular.y = max_angular_y_ * scale_y;
    msg_.twist.angular.z = max_angular_z_ * scale_z;
  }
  void setZero() override
  {
    msg_.twist.linear.x = 0.;
    msg_.twist.linear.y = 0.;
    msg_.twist.linear.z = 0.;
    msg_.twist.angular.x = 0.;
    msg_.twist.angular.y = 0.;
    msg_.twist.angular.z = 0.;
  }

private:
  double max_linear_x_{}, max_linear_y_{}, max_linear_z_{}, max_angular_x_{}, max_angular_y_{}, max_angular_z_{};
};

class JointPositionBinaryCommandSender : public CommandSenderBase<std_msgs::Float64>
{
public:
  explicit JointPositionBinaryCommandSender(ros::NodeHandle& nh) : CommandSenderBase<std_msgs::Float64>(nh)
  {
    ROS_ASSERT(nh.getParam("on_pos", on_pos_) && nh.getParam("off_pos", off_pos_));
  }
  void on()
  {
    msg_.data = on_pos_;
    state = true;
  }
  void off()
  {
    msg_.data = off_pos_;
    state = false;
  }
  bool getState() const
  {
    return state;
  }
  void sendCommand(const ros::Time& time) override
  {
    CommandSenderBase<std_msgs::Float64>::sendCommand(time);
  }
  void setZero() override{};

private:
  bool state{};
  double on_pos_{}, off_pos_{};
};

class CardCommandSender : public CommandSenderBase<std_msgs::Float64>
{
public:
  explicit CardCommandSender(ros::NodeHandle& nh) : CommandSenderBase<std_msgs::Float64>(nh)
  {
    ROS_ASSERT(nh.getParam("long_pos", long_pos_) && nh.getParam("short_pos", short_pos_) &&
               nh.getParam("off_pos", off_pos_));
  }
  void long_on()
  {
    msg_.data = long_pos_;
    state = true;
  }
  void short_on()
  {
    msg_.data = short_pos_;
    state = true;
  }
  void off()
  {
    msg_.data = off_pos_;
    state = false;
  }
  bool getState() const
  {
    return state;
  }
  void sendCommand(const ros::Time& time) override
  {
    CommandSenderBase<std_msgs::Float64>::sendCommand(time);
  }
  void setZero() override{};

private:
  bool state{};
  double long_pos_{}, short_pos_{}, off_pos_{};
};

class JointJogCommandSender : public CommandSenderBase<std_msgs::Float64>
{
public:
  explicit JointJogCommandSender(ros::NodeHandle& nh, const sensor_msgs::JointState& joint_state)
    : CommandSenderBase<std_msgs::Float64>(nh), joint_state_(joint_state)
  {
    ROS_ASSERT(nh.getParam("joint", joint_));
    ROS_ASSERT(nh.getParam("step", step_));
  }
  void reset()
  {
    auto i = std::find(joint_state_.name.begin(), joint_state_.name.end(), joint_);
    if (i != joint_state_.name.end())
      msg_.data = joint_state_.position[std::distance(joint_state_.name.begin(), i)];
    else
      msg_.data = NAN;
  }
  void plus()
  {
    if (msg_.data != NAN)
    {
      msg_.data += step_;
      sendCommand(ros::Time());
    }
  }
  void minus()
  {
    if (msg_.data != NAN)
    {
      msg_.data -= step_;
      sendCommand(ros::Time());
    }
  }
  const std::string& getJoint()
  {
    return joint_;
  }

private:
  std::string joint_{};
  const sensor_msgs::JointState& joint_state_;
  double step_{};
};

class JointPointCommandSender : public CommandSenderBase<std_msgs::Float64>
{
public:
  explicit JointPointCommandSender(ros::NodeHandle& nh, const sensor_msgs::JointState& joint_state)
    : CommandSenderBase<std_msgs::Float64>(nh), joint_state_(joint_state)
  {
    ROS_ASSERT(nh.getParam("joint", joint_));
  }
  void setPoint(double point)
  {
    msg_.data = point;
  }
  int getIndex()
  {
    auto i = std::find(joint_state_.name.begin(), joint_state_.name.end(), joint_);
    if (i != joint_state_.name.end())
    {
      index_ = std::distance(joint_state_.name.begin(), i);
      return index_;
    }
    else
    {
      ROS_ERROR("Can not find joint %s", joint_.c_str());
      return -1;
    }
  }
  void setZero() override{};

private:
  std::string joint_{};
  int index_{};
  const sensor_msgs::JointState& joint_state_;
};

class CameraSwitchCommandSender : public CommandSenderBase<std_msgs::String>
{
public:
  explicit CameraSwitchCommandSender(ros::NodeHandle& nh) : CommandSenderBase<std_msgs::String>(nh)
  {
    ROS_ASSERT(nh.getParam("camera1_name", camera1_name_) && nh.getParam("camera2_name", camera2_name_));
    msg_.data = camera1_name_;
  }
  void switchCamera()
  {
    msg_.data = msg_.data == camera1_name_ ? camera2_name_ : camera1_name_;
  }
  void sendCommand(const ros::Time& time) override
  {
    CommandSenderBase<std_msgs::String>::sendCommand(time);
  }
  void setZero() override{};

private:
  std::string camera1_name_{}, camera2_name_{};
};

class MultiDofCommandSender : public TimeStampCommandSenderBase<rm_msgs::MultiDofCmd>
{
public:
  explicit MultiDofCommandSender(ros::NodeHandle& nh) : TimeStampCommandSenderBase<rm_msgs::MultiDofCmd>(nh)
  {
  }
  ~MultiDofCommandSender() = default;
  void setMode(int mode)
  {
    msg_.mode = mode;
  }
  int getMode()
  {
    return msg_.mode;
  }
  void setGroupValue(double linear_x, double linear_y, double linear_z, double angular_x, double angular_y,
                     double angular_z)
  {
    msg_.linear.x = linear_x;
    msg_.linear.y = linear_y;
    msg_.linear.z = linear_z;
    msg_.angular.x = angular_x;
    msg_.angular.y = angular_y;
    msg_.angular.z = angular_z;
  }
  void setZero() override
  {
    msg_.linear.x = 0;
    msg_.linear.y = 0;
    msg_.linear.z = 0;
    msg_.angular.x = 0;
    msg_.angular.y = 0;
    msg_.angular.z = 0;
  }

private:
  ros::Time time_;
};

class DoubleBarrelCommandSender
{
public:
  DoubleBarrelCommandSender(ros::NodeHandle& nh)
  {
    ros::NodeHandle shooter_ID1_nh(nh, "shooter_ID1");
    shooter_ID1_cmd_sender_ = new ShooterCommandSender(shooter_ID1_nh);
    ros::NodeHandle shooter_ID2_nh(nh, "shooter_ID2");
    shooter_ID2_cmd_sender_ = new ShooterCommandSender(shooter_ID2_nh);
    ros::NodeHandle barrel_nh(nh, "barrel");
    barrel_command_sender_ = new rm_common::JointPointCommandSender(barrel_nh, joint_state_);

    barrel_nh.getParam("is_double_barrel", is_double_barrel_);
    barrel_nh.getParam("id1_point", id1_point_);
    barrel_nh.getParam("id2_point", id2_point_);
    barrel_nh.getParam("frequency_threshold", frequency_threshold_);
    barrel_nh.getParam("check_launch_threshold", check_launch_threshold_);
    barrel_nh.getParam("check_switch_threshold", check_switch_threshold_);
    barrel_nh.getParam("ready_duration", ready_duration_);
    barrel_nh.getParam("switching_duration", switching_duration_);

    joint_state_sub_ = nh.subscribe<sensor_msgs::JointState>("/joint_states", 10,
                                                             &DoubleBarrelCommandSender::jointStateCallback, this);
    trigger_state_sub_ = nh.subscribe<control_msgs::JointControllerState>(
        "/controllers/shooter_controller/trigger/state", 10, &DoubleBarrelCommandSender::triggerStateCallback, this);
  }

  void updateGameRobotStatus(const rm_msgs::GameRobotStatus data)
  {
    shooter_ID1_cmd_sender_->updateGameRobotStatus(data);
    shooter_ID2_cmd_sender_->updateGameRobotStatus(data);
  }
  void updatePowerHeatData(const rm_msgs::PowerHeatData data)
  {
    shooter_ID1_cmd_sender_->heat_limit_->setCoolingHeatOfShooter(data);
    shooter_ID2_cmd_sender_->heat_limit_->setCoolingHeatOfShooter(data);
  }
  void updateRefereeStatus(bool status)
  {
    shooter_ID1_cmd_sender_->updateRefereeStatus(status);
    shooter_ID2_cmd_sender_->updateRefereeStatus(status);
  }
  void updateGimbalDesError(const rm_msgs::GimbalDesError& error)
  {
    shooter_ID1_cmd_sender_->updateGimbalDesError(error);
    shooter_ID2_cmd_sender_->updateGimbalDesError(error);
  }
  void updateTrackData(const rm_msgs::TrackData& data)
  {
    shooter_ID1_cmd_sender_->updateTrackData(data);
    shooter_ID2_cmd_sender_->updateTrackData(data);
  }
  void updateSuggestFireData(const std_msgs::Bool& data)
  {
    shooter_ID1_cmd_sender_->updateSuggestFireData(data);
    shooter_ID2_cmd_sender_->updateSuggestFireData(data);
  }

  void setMode(int mode)
  {
    getBarrel()->setMode(mode);
  }
  void setZero()
  {
    getBarrel()->setZero();
  }
  void checkError(const ros::Time& time)
  {
    getBarrel()->checkError(time);
  }
  void sendCommand(const ros::Time& time)
  {
    if (checkSwitch())
      need_switch_ = true;
    if (need_switch_)
      switchBarrel();
    checklaunch();
    if (getBarrel()->getMsg()->mode == rm_msgs::ShootCmd::PUSH)
      last_push_time_ = time;
    getBarrel()->sendCommand(time);
  }
  void init()
  {
    ros::Time time = ros::Time::now();
    barrel_command_sender_->setPoint(id1_point_);
    shooter_ID1_cmd_sender_->setMode(rm_msgs::ShootCmd::STOP);
    shooter_ID2_cmd_sender_->setMode(rm_msgs::ShootCmd::STOP);
    barrel_command_sender_->sendCommand(time);
    shooter_ID1_cmd_sender_->sendCommand(time);
    shooter_ID2_cmd_sender_->sendCommand(time);
  }
  void setArmorType(uint8_t armor_type)
  {
    shooter_ID1_cmd_sender_->setArmorType(armor_type);
    shooter_ID2_cmd_sender_->setArmorType(armor_type);
  }
  void setShootFrequency(uint8_t mode)
  {
    getBarrel()->setShootFrequency(mode);
  }
  uint8_t getShootFrequency()
  {
    return getBarrel()->getShootFrequency();
  }
  double getSpeed()
  {
    return getBarrel()->getSpeed();
  }

private:
  ShooterCommandSender* getBarrel()
  {
    if (barrel_command_sender_->getMsg()->data == id1_point_)
      is_id1_ = true;
    else
      is_id1_ = false;
    return is_id1_ ? shooter_ID1_cmd_sender_ : shooter_ID2_cmd_sender_;
  }
  void switchBarrel()
  {
    ros::Time time = ros::Time::now();
    bool time_to_switch = (std::fmod(std::abs(trigger_error_), 2. * M_PI) < check_switch_threshold_);
    setMode(rm_msgs::ShootCmd::READY);
    if (time_to_switch || (time - last_push_time_).toSec() > ready_duration_)
    {
      barrel_command_sender_->getMsg()->data == id2_point_ ? barrel_command_sender_->setPoint(id1_point_) :
                                                             barrel_command_sender_->setPoint(id2_point_);
      barrel_command_sender_->sendCommand(time);
      last_switch_time_ = time;
      need_switch_ = false;
      is_switching_ = true;
    }
  }

  void checklaunch()
  {
    ros::Time time = ros::Time::now();
    if (is_switching_)
    {
      setMode(rm_msgs::ShootCmd::READY);
      if ((time - last_switch_time_).toSec() > switching_duration_ ||
          (std::abs(joint_state_.position[barrel_command_sender_->getIndex()] -
                    barrel_command_sender_->getMsg()->data) < check_launch_threshold_))
        is_switching_ = false;
    }
  }

  bool checkSwitch()
  {
    if (!is_double_barrel_)
      return false;
    if (shooter_ID1_cmd_sender_->heat_limit_->getCoolingLimit() == 0 ||
        shooter_ID2_cmd_sender_->heat_limit_->getCoolingLimit() == 0)
    {
      ROS_WARN_ONCE("Can not get cooling limit");
      return false;
    }
    if (shooter_ID1_cmd_sender_->heat_limit_->getShootFrequency() < frequency_threshold_ ||
        shooter_ID2_cmd_sender_->heat_limit_->getShootFrequency() < frequency_threshold_)
    {
      if (getBarrel() == shooter_ID1_cmd_sender_)
        return getBarrel()->heat_limit_->getShootFrequency() < frequency_threshold_ &&
               shooter_ID2_cmd_sender_->heat_limit_->getShootFrequency() > frequency_threshold_;
      else
        return getBarrel()->heat_limit_->getShootFrequency() < frequency_threshold_ &&
               shooter_ID1_cmd_sender_->heat_limit_->getShootFrequency() > frequency_threshold_;
    }
    else
      return false;
  }
  void triggerStateCallback(const control_msgs::JointControllerState::ConstPtr& data)
  {
    trigger_error_ = data->error;
  }
  void jointStateCallback(const sensor_msgs::JointState::ConstPtr& data)
  {
    joint_state_ = *data;
  }
  ShooterCommandSender* shooter_ID1_cmd_sender_;
  ShooterCommandSender* shooter_ID2_cmd_sender_;
  JointPointCommandSender* barrel_command_sender_{};
  ros::Subscriber trigger_state_sub_;
  ros::Subscriber joint_state_sub_;
  sensor_msgs::JointState joint_state_;
  bool is_double_barrel_{ false }, need_switch_{ false }, is_switching_{ false };
  ros::Time last_switch_time_, last_push_time_;
  double ready_duration_, switching_duration_;
  double trigger_error_;
  bool is_id1_{ false };
  double id1_point_, id2_point_;
  double frequency_threshold_;
  double check_launch_threshold_, check_switch_threshold_;
};

}  // namespace rm_common<|MERGE_RESOLUTION|>--- conflicted
+++ resolved
@@ -360,13 +360,7 @@
   {
     gimbal_des_error_ = error;
   }
-<<<<<<< HEAD
-=======
-  void updateShootBeforehandCmd(const rm_msgs::ShootBeforehandCmd& data)
-  {
-    shoot_beforehand_cmd_ = data;
-  }
->>>>>>> 0b378651
+
   void updateTrackData(const rm_msgs::TrackData& data)
   {
     track_data_ = data;
@@ -377,19 +371,6 @@
   }
   void checkError(const ros::Time& time)
   {
-<<<<<<< HEAD
-=======
-    if (msg_.mode == rm_msgs::ShootCmd::PUSH && time - shoot_beforehand_cmd_.stamp < ros::Duration(0.1))
-    {
-      if (shoot_beforehand_cmd_.cmd == rm_msgs::ShootBeforehandCmd::ALLOW_SHOOT)
-        return;
-      if (shoot_beforehand_cmd_.cmd == rm_msgs::ShootBeforehandCmd::BAN_SHOOT)
-      {
-        setMode(rm_msgs::ShootCmd::READY);
-        return;
-      }
-    }
->>>>>>> 0b378651
     if (((gimbal_des_error_.error > gimbal_error_tolerance_ && time - gimbal_des_error_.stamp < ros::Duration(0.1)) ||
          (track_data_.accel > target_acceleration_tolerance_)) ||
         (!suggest_fire_.data && armor_type_ == rm_msgs::StatusChangeRequest::ARMOR_OUTPOST_BASE))
@@ -481,10 +462,6 @@
   double total_extra_wheel_speed_{};
   rm_msgs::TrackData track_data_;
   rm_msgs::GimbalDesError gimbal_des_error_;
-<<<<<<< HEAD
-=======
-  rm_msgs::ShootBeforehandCmd shoot_beforehand_cmd_;
->>>>>>> 0b378651
   std_msgs::Bool suggest_fire_;
   uint8_t armor_type_{};
 };
