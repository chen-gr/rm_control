/*******************************************************************************
 * BSD 3-Clause License
 *
 * Copyright (c) 2021, Qiayuan Liao
 * All rights reserved.
 *
 * Redistribution and use in source and binary forms, with or without
 * modification, are permitted provided that the following conditions are met:
 *
 * * Redistributions of source code must retain the above copyright notice, this
 *   list of conditions and the following disclaimer.
 *
 * * Redistributions in binary form must reproduce the above copyright notice,
 *   this list of conditions and the following disclaimer in the documentation
 *   and/or other materials provided with the distribution.
 *
 * * Neither the name of the copyright holder nor the names of its
 *   contributors may be used to endorse or promote products derived from
 *   this software without specific prior written permission.
 *
 * THIS SOFTWARE IS PROVIDED BY THE COPYRIGHT HOLDERS AND CONTRIBUTORS "AS IS"
 * AND ANY EXPRESS OR IMPLIED WARRANTIES, INCLUDING, BUT NOT LIMITED TO, THE
 * IMPLIED WARRANTIES OF MERCHANTABILITY AND FITNESS FOR A PARTICULAR PURPOSE
 * ARE
 * DISCLAIMED. IN NO EVENT SHALL THE COPYRIGHT HOLDER OR CONTRIBUTORS BE LIABLE
 * FOR ANY DIRECT, INDIRECT, INCIDENTAL, SPECIAL, EXEMPLARY, OR CONSEQUENTIAL
 * DAMAGES (INCLUDING, BUT NOT LIMITED TO, PROCUREMENT OF SUBSTITUTE GOODS OR
 * SERVICES; LOSS OF USE, DATA, OR PROFITS; OR BUSINESS INTERRUPTION) HOWEVER
 * CAUSED AND ON ANY THEORY OF LIABILITY, WHETHER IN CONTRACT, STRICT LIABILITY,
 * OR TORT (INCLUDING NEGLIGENCE OR OTHERWISE) ARISING IN ANY WAY OUT OF THE USE
 * OF THIS SOFTWARE, EVEN IF ADVISED OF THE POSSIBILITY OF SUCH DAMAGE.
 *******************************************************************************/

//
// Created by qiayuan on 5/18/21.
//

#pragma once

#include <type_traits>
#include <utility>

#include <ros/ros.h>
#include <rm_msgs/ChassisCmd.h>
#include <rm_msgs/GimbalCmd.h>
#include <rm_msgs/ShootCmd.h>
#include <rm_msgs/GimbalDesError.h>
#include <geometry_msgs/TwistStamped.h>
#include <sensor_msgs/JointState.h>
#include <nav_msgs/Odometry.h>
#include <std_msgs/Float64.h>

#include "rm_common/ros_utilities.h"
#include "rm_common/decision/heat_limit.h"
#include "rm_common/decision/power_limit.h"
#include "rm_common/linear_interpolation.h"
#include "rm_common/filters/filters.h"

namespace rm_common
{
template <class MsgType>
class CommandSenderBase
{
public:
  explicit CommandSenderBase(ros::NodeHandle& nh)
  {
    if (!nh.getParam("topic", topic_))
      ROS_ERROR("Topic name no defined (namespace: %s)", nh.getNamespace().c_str());
    queue_size_ = getParam(nh, "queue_size", 1);
    pub_ = nh.advertise<MsgType>(topic_, queue_size_);
  }
  void setMode(int mode)
  {
    if (!std::is_same<MsgType, geometry_msgs::Twist>::value && !std::is_same<MsgType, std_msgs::Float64>::value)
      msg_.mode = mode;
  }
  virtual void sendCommand(const ros::Time& time)
  {
    pub_.publish(msg_);
  }
  virtual void setZero() = 0;
  MsgType* getMsg()
  {
    return &msg_;
  }

protected:
  std::string topic_;
  uint32_t queue_size_;
  ros::Publisher pub_;
  MsgType msg_;
};

template <class MsgType>
class TimeStampCommandSenderBase : public CommandSenderBase<MsgType>
{
public:
  explicit TimeStampCommandSenderBase(ros::NodeHandle& nh, const RefereeData& referee_data)
    : CommandSenderBase<MsgType>(nh), referee_data_(referee_data)
  {
  }
  void sendCommand(const ros::Time& time) override
  {
    CommandSenderBase<MsgType>::msg_.stamp = time;
    CommandSenderBase<MsgType>::sendCommand(time);
  }

protected:
  const RefereeData& referee_data_;
};

template <class MsgType>
class HeaderStampCommandSenderBase : public CommandSenderBase<MsgType>
{
public:
  explicit HeaderStampCommandSenderBase(ros::NodeHandle& nh) : CommandSenderBase<MsgType>(nh)
  {
  }
  void sendCommand(const ros::Time& time) override
  {
    CommandSenderBase<MsgType>::msg_.header.stamp = time;
    CommandSenderBase<MsgType>::sendCommand(time);
  }
};

class Vel2DCommandSender : public CommandSenderBase<geometry_msgs::Twist>
{
public:
  explicit Vel2DCommandSender(ros::NodeHandle& nh) : CommandSenderBase<geometry_msgs::Twist>(nh)
  {
    XmlRpc::XmlRpcValue xml_rpc_value;
    if (!nh.getParam("max_linear_x", xml_rpc_value))
      ROS_ERROR("Max X linear velocity no defined (namespace: %s)", nh.getNamespace().c_str());
    else
      max_linear_x_.init(xml_rpc_value);
    if (!nh.getParam("max_linear_y", xml_rpc_value))
      ROS_ERROR("Max Y linear velocity no defined (namespace: %s)", nh.getNamespace().c_str());
    else
      max_linear_y_.init(xml_rpc_value);
    if (!nh.getParam("max_angular_z", xml_rpc_value))
      ROS_ERROR("Max Z angular velocity no defined (namespace: %s)", nh.getNamespace().c_str());
    else
      max_angular_z_.init(xml_rpc_value);
    std::string topic;
    nh.getParam("power_limit_topic", topic);
    power_limit_subscriber_ =
        nh.subscribe<rm_msgs::ChassisCmd>(topic, 1, &Vel2DCommandSender::powerLimitCallback, this);
  }

  void setLinearXVel(double scale)
  {
    msg_.linear.x = scale * max_linear_x_.output(power_limit_);
  };
  void setLinearYVel(double scale)
  {
    msg_.linear.y = scale * max_linear_y_.output(power_limit_);
  };
  void setAngularZVel(double scale)
  {
    msg_.angular.z = scale * max_angular_z_.output(power_limit_);
  };
  void set2DVel(double scale_x, double scale_y, double scale_z)
  {
    setLinearXVel(scale_x);
    setLinearYVel(scale_y);
    setAngularZVel(scale_z);
  }
  void setZero() override
  {
    msg_.linear.x = 0.;
    msg_.linear.y = 0.;
    msg_.angular.z = 0.;
  }

protected:
  void powerLimitCallback(const rm_msgs::ChassisCmd::ConstPtr& msg)
  {
    power_limit_ = msg->power_limit;
  }
  LinearInterp max_linear_x_, max_linear_y_, max_angular_z_;
  double power_limit_ = 0;
  ros::Subscriber power_limit_subscriber_;
};

class ChassisCommandSender : public TimeStampCommandSenderBase<rm_msgs::ChassisCmd>
{
public:
  explicit ChassisCommandSender(ros::NodeHandle& nh, const RefereeData& referee_data)
    : TimeStampCommandSenderBase<rm_msgs::ChassisCmd>(nh, referee_data)
  {
    XmlRpc::XmlRpcValue xml_rpc_value;
    power_limit_ = new PowerLimit(nh, referee_data, msg_);
    if (!nh.getParam("accel_x", xml_rpc_value))
      ROS_ERROR("Accel X no defined (namespace: %s)", nh.getNamespace().c_str());
    else
      accel_x_.init(xml_rpc_value);
    if (!nh.getParam("accel_y", xml_rpc_value))
      ROS_ERROR("Accel Y no defined (namespace: %s)", nh.getNamespace().c_str());
    else
      accel_y_.init(xml_rpc_value);
    if (!nh.getParam("accel_z", xml_rpc_value))
      ROS_ERROR("Accel Z no defined (namespace: %s)", nh.getNamespace().c_str());
    else
      accel_z_.init(xml_rpc_value);
  }
  void sendCommand(const ros::Time& time) override
  {
    msg_.power_limit = power_limit_->getLimitPower();
    msg_.accel.linear.x = accel_x_.output(msg_.power_limit);
    msg_.accel.linear.y = accel_y_.output(msg_.power_limit);
    msg_.accel.angular.z = accel_z_.output(msg_.power_limit);
    TimeStampCommandSenderBase<rm_msgs::ChassisCmd>::sendCommand(time);
  }
  void setZero() override{};
  PowerLimit* power_limit_;

private:
  LinearInterp accel_x_, accel_y_, accel_z_;
};

class GimbalCommandSender : public TimeStampCommandSenderBase<rm_msgs::GimbalCmd>
{
public:
  explicit GimbalCommandSender(ros::NodeHandle& nh, const RefereeData& referee_data)
    : TimeStampCommandSenderBase<rm_msgs::GimbalCmd>(nh, referee_data)
  {
    if (!nh.getParam("max_yaw_vel", max_yaw_rate_))
      ROS_ERROR("Max yaw velocity no defined (namespace: %s)", nh.getNamespace().c_str());
    if (!nh.getParam("max_pitch_vel", max_pitch_vel_))
      ROS_ERROR("Max pitch velocity no defined (namespace: %s)", nh.getNamespace().c_str());
    if (!nh.getParam("track_timeout", track_timeout_))
      ROS_ERROR("Track timeout no defined (namespace: %s)", nh.getNamespace().c_str());
    if (!nh.getParam("eject_sensitivity", eject_sensitivity_))
      eject_sensitivity_ = 1.;
  }
  ~GimbalCommandSender() = default;
  void setRate(double scale_yaw, double scale_pitch)
  {
    msg_.rate_yaw = scale_yaw * max_yaw_rate_;
    msg_.rate_pitch = scale_pitch * max_pitch_vel_;
    if (eject_flag_)
    {
      msg_.rate_yaw *= eject_sensitivity_;
      msg_.rate_pitch *= eject_sensitivity_;
    }
  }
  void setZero() override
  {
    msg_.rate_yaw = 0.;
    msg_.rate_pitch = 0.;
  }
  void setBulletSpeed(double bullet_speed)
  {
    msg_.bullet_speed = bullet_speed;
  }
  void setEject(bool flag)
  {
    eject_flag_ = flag;
  }
  bool getEject() const
  {
    return eject_flag_;
  }

private:
  ros::Time last_track_;
  double max_yaw_rate_{}, max_pitch_vel_{}, track_timeout_{}, eject_sensitivity_ = 1.;
  bool eject_flag_{};
};

class ShooterCommandSender : public TimeStampCommandSenderBase<rm_msgs::ShootCmd>
{
public:
  explicit ShooterCommandSender(ros::NodeHandle& nh, const RefereeData& referee_data,
                                const rm_msgs::TrackData& track_data)
    : TimeStampCommandSenderBase<rm_msgs::ShootCmd>(nh, referee_data), track_data_(track_data)
  {
    ros::NodeHandle limit_nh(nh, "heat_limit");
    heat_limit_ = new HeatLimit(limit_nh, referee_data);
<<<<<<< HEAD
    nh.param("speed_10m_per_speed", speed_10m_per_speed_, 10.);
    nh.param("speed_15m_per_speed", speed_15m_per_speed_, 15.);
    nh.param("speed_16m_per_speed", speed_16m_per_speed_, 16.);
    nh.param("speed_18m_per_speed", speed_18m_per_speed_, 18.);
    nh.param("speed_30m_per_speed", speed_30m_per_speed_, 30.);
    if (!nh.getParam("gimbal_error_limit", gimbal_error_limit_))
      ROS_ERROR("gimbal error limit no defined (namespace: %s)", nh.getNamespace().c_str());
=======
    if (!nh.getParam("gimbal_error_tolerance", gimbal_error_tolerance_))
      ROS_ERROR("gimbal error tolerance no defined (namespace: %s)", nh.getNamespace().c_str());
    if (!nh.getParam("target_acceleration_tolerance", target_acceleration_tolerance_))
    {
      target_acceleration_tolerance_ = 0.;
      ROS_INFO("target_acceleration_tolerance no defined(namespace: %s), set to zero.", nh.getNamespace().c_str());
    }
    double moving_average_num;
    nh.param("accleration_moving_average_num", moving_average_num, 1.);
    acceleration_filter_ = new MovingAverageFilter<double>(moving_average_num);
>>>>>>> 72d74732
  }
  ~ShooterCommandSender()
  {
    delete heat_limit_;
  }
  void computeTargetAcceleration()
  {
    auto target_vel = track_data_.target_vel;
    double current_target_vel = sqrt(pow(target_vel.x, 2) + pow(target_vel.y, 2) + pow(target_vel.z, 2));
    double current_time = track_data_.header.stamp.toSec();
    if (current_time == last_target_time_)
      return;
    track_target_acceleration_ = (current_target_vel - last_target_vel_) / (current_time - last_target_time_);
    last_target_vel_ = current_target_vel;
    last_target_time_ = current_time;
    acceleration_filter_->input(track_target_acceleration_);
    track_target_acceleration_ = acceleration_filter_->output();
  }
  void checkError(const rm_msgs::GimbalDesError& gimbal_des_error, const ros::Time& time)
  {
    if ((gimbal_des_error.error > gimbal_error_tolerance_ && time - gimbal_des_error.stamp < ros::Duration(0.1)) ||
        (track_target_acceleration_ > target_acceleration_tolerance_))
      if (msg_.mode == rm_msgs::ShootCmd::PUSH)
        setMode(rm_msgs::ShootCmd::READY);
  }
  void sendCommand(const ros::Time& time) override
  {
    msg_.speed = heat_limit_->getSpeedLimit();
    msg_.hz = heat_limit_->getShootFrequency();
    TimeStampCommandSenderBase<rm_msgs::ShootCmd>::sendCommand(time);
  }
  double getSpeed()
  {
    switch (msg_.speed)
    {
      case rm_msgs::ShootCmd::SPEED_10M_PER_SECOND:
        return speed_10m_per_speed_;
      case rm_msgs::ShootCmd::SPEED_15M_PER_SECOND:
        return speed_15m_per_speed_;
      case rm_msgs::ShootCmd::SPEED_16M_PER_SECOND:
        return speed_16m_per_speed_;
      case rm_msgs::ShootCmd::SPEED_18M_PER_SECOND:
        return speed_18m_per_speed_;
      case rm_msgs::ShootCmd::SPEED_30M_PER_SECOND:
        return speed_30m_per_speed_;
    }
    return 0.;
  }
  void setShootFrequency(uint8_t mode)
  {
    heat_limit_->setShootFrequency(mode);
  }
  uint8_t getShootFrequency()
  {
    return heat_limit_->getShootFrequencyMode();
  }
  void setZero() override{};

private:
<<<<<<< HEAD
  double gimbal_error_limit_{};
  double speed_10m_per_speed_, speed_15m_per_speed_, speed_16m_per_speed_, speed_18m_per_speed_, speed_30m_per_speed_;
=======
  double gimbal_error_tolerance_{};
  double target_acceleration_tolerance_{};
  double track_target_acceleration_;
  MovingAverageFilter<double>* acceleration_filter_;
  double last_target_vel_ = 0.;
  double last_target_time_ = 0.;
  const rm_msgs::TrackData& track_data_;
>>>>>>> 72d74732
  HeatLimit* heat_limit_{};
};

class Vel3DCommandSender : public HeaderStampCommandSenderBase<geometry_msgs::TwistStamped>
{
public:
  explicit Vel3DCommandSender(ros::NodeHandle& nh) : HeaderStampCommandSenderBase(nh)
  {
    if (!nh.getParam("max_linear_x", max_linear_x_))
      ROS_ERROR("Max X linear velocity no defined (namespace: %s)", nh.getNamespace().c_str());
    if (!nh.getParam("max_linear_y", max_linear_y_))
      ROS_ERROR("Max Y linear velocity no defined (namespace: %s)", nh.getNamespace().c_str());
    if (!nh.getParam("max_linear_z", max_linear_z_))
      ROS_ERROR("Max Z linear velocity no defined (namespace: %s)", nh.getNamespace().c_str());
    if (!nh.getParam("max_angular_x", max_angular_x_))
      ROS_ERROR("Max X linear velocity no defined (namespace: %s)", nh.getNamespace().c_str());
    if (!nh.getParam("max_angular_y", max_angular_y_))
      ROS_ERROR("Max Y angular velocity no defined (namespace: %s)", nh.getNamespace().c_str());
    if (!nh.getParam("max_angular_z", max_angular_z_))
      ROS_ERROR("Max Z angular velocity no defined (namespace: %s)", nh.getNamespace().c_str());
  }
  void setLinearVel(double scale_x, double scale_y, double scale_z)
  {
    msg_.twist.linear.x = max_linear_x_ * scale_x;
    msg_.twist.linear.y = max_linear_y_ * scale_y;
    msg_.twist.linear.z = max_linear_z_ * scale_z;
  }
  void setAngularVel(double scale_x, double scale_y, double scale_z)
  {
    msg_.twist.angular.x = max_angular_x_ * scale_x;
    msg_.twist.angular.y = max_angular_y_ * scale_y;
    msg_.twist.angular.z = max_angular_z_ * scale_z;
  }
  void setZero() override
  {
    msg_.twist.linear.x = 0.;
    msg_.twist.linear.y = 0.;
    msg_.twist.linear.z = 0.;
    msg_.twist.angular.x = 0.;
    msg_.twist.angular.y = 0.;
    msg_.twist.angular.z = 0.;
  }

private:
  double max_linear_x_{}, max_linear_y_{}, max_linear_z_{}, max_angular_x_{}, max_angular_y_{}, max_angular_z_{};
};

class JointPositionBinaryCommandSender : public CommandSenderBase<std_msgs::Float64>
{
public:
  explicit JointPositionBinaryCommandSender(ros::NodeHandle& nh) : CommandSenderBase<std_msgs::Float64>(nh)
  {
    ROS_ASSERT(nh.getParam("on_pos", on_pos_) && nh.getParam("off_pos", off_pos_));
  }
  void on()
  {
    msg_.data = on_pos_;
    state = true;
  }
  void off()
  {
    msg_.data = off_pos_;
    state = false;
  }
  bool getState() const
  {
    return state;
  }
  void sendCommand(const ros::Time& time) override
  {
    CommandSenderBase<std_msgs::Float64>::sendCommand(time);
  }
  void setZero() override{};

private:
  bool state{};
  double on_pos_{}, off_pos_{};
};

class JointJogCommandSender : public CommandSenderBase<std_msgs::Float64>
{
public:
  explicit JointJogCommandSender(ros::NodeHandle& nh, const sensor_msgs::JointState& joint_state)
    : CommandSenderBase<std_msgs::Float64>(nh), joint_state_(joint_state)
  {
    ROS_ASSERT(nh.getParam("joint", joint_));
    ROS_ASSERT(nh.getParam("step", step_));
  }
  void reset()
  {
    auto i = std::find(joint_state_.name.begin(), joint_state_.name.end(), joint_);
    if (i != joint_state_.name.end())
      msg_.data = joint_state_.position[std::distance(joint_state_.name.begin(), i)];
    else
      msg_.data = NAN;
  }
  void plus()
  {
    if (msg_.data != NAN)
    {
      msg_.data += step_;
      sendCommand(ros::Time());
    }
  }
  void minus()
  {
    if (msg_.data != NAN)
    {
      msg_.data -= step_;
      sendCommand(ros::Time());
    }
  }
  const std::string& getJoint()
  {
    return joint_;
  }

private:
  std::string joint_{};
  const sensor_msgs::JointState& joint_state_;
  double step_{};
};
}  // namespace rm_common<|MERGE_RESOLUTION|>--- conflicted
+++ resolved
@@ -277,15 +277,11 @@
   {
     ros::NodeHandle limit_nh(nh, "heat_limit");
     heat_limit_ = new HeatLimit(limit_nh, referee_data);
-<<<<<<< HEAD
     nh.param("speed_10m_per_speed", speed_10m_per_speed_, 10.);
     nh.param("speed_15m_per_speed", speed_15m_per_speed_, 15.);
     nh.param("speed_16m_per_speed", speed_16m_per_speed_, 16.);
     nh.param("speed_18m_per_speed", speed_18m_per_speed_, 18.);
     nh.param("speed_30m_per_speed", speed_30m_per_speed_, 30.);
-    if (!nh.getParam("gimbal_error_limit", gimbal_error_limit_))
-      ROS_ERROR("gimbal error limit no defined (namespace: %s)", nh.getNamespace().c_str());
-=======
     if (!nh.getParam("gimbal_error_tolerance", gimbal_error_tolerance_))
       ROS_ERROR("gimbal error tolerance no defined (namespace: %s)", nh.getNamespace().c_str());
     if (!nh.getParam("target_acceleration_tolerance", target_acceleration_tolerance_))
@@ -296,7 +292,6 @@
     double moving_average_num;
     nh.param("accleration_moving_average_num", moving_average_num, 1.);
     acceleration_filter_ = new MovingAverageFilter<double>(moving_average_num);
->>>>>>> 72d74732
   }
   ~ShooterCommandSender()
   {
@@ -356,10 +351,7 @@
   void setZero() override{};
 
 private:
-<<<<<<< HEAD
-  double gimbal_error_limit_{};
   double speed_10m_per_speed_, speed_15m_per_speed_, speed_16m_per_speed_, speed_18m_per_speed_, speed_30m_per_speed_;
-=======
   double gimbal_error_tolerance_{};
   double target_acceleration_tolerance_{};
   double track_target_acceleration_;
@@ -367,7 +359,6 @@
   double last_target_vel_ = 0.;
   double last_target_time_ = 0.;
   const rm_msgs::TrackData& track_data_;
->>>>>>> 72d74732
   HeatLimit* heat_limit_{};
 };
 
