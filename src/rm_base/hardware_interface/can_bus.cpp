--- conflicted
+++ resolved
@@ -6,45 +6,13 @@
 #include <string>
 #include <ros/ros.h>
 #include <math_utilities.h>
-
-<<<<<<< HEAD
-#include "rm_base/hardware_interface/can_bus.h"
-
 namespace rm_base {
-
-float int16ToFloat(unsigned short data) {
-  if (data == 0)
-    return 0;
-  float *fp32;
-  unsigned int fInt32 = ((data & 0x8000) << 16) |
-      (((((data >> 10) & 0x1f) - 0x0f + 0x7f) & 0xff) << 23) | ((data & 0x03FF) << 13);
-  fp32 = (float *) &fInt32;
-  return *fp32;
-}
-
-CanBus::CanBus(const std::string &bus_name, CanDataPtr data_prt)
-=======
-rm_base::CanBus::CanBus(const std::string &bus_name, CanActDataPtr data_prt)
->>>>>>> e864f2a2
+CanBus::CanBus(const std::string &bus_name, CanActDataPtr data_prt)
     : data_prt_(data_prt), bus_name_(bus_name) {
   // Initialize device at can_device, false for no loop back.
-<<<<<<< HEAD
-  if (!driver_->init(bus_name, false, can::NoSettings::create()))
-    ROS_FATAL("Failed to initialize can_device at %s", bus_name.c_str());
-  else
-    ROS_INFO("Successfully connected to %s.", bus_name.c_str());
-
-  // Register handler for frames and state changes.
-  frame_listener_ = driver_->createMsgListenerM(this, &CanBus::frameCallback);
-  state_listener_ = driver_->createStateListenerM(this, &CanBus::stateCallback);
-  // Set up CAN package header
-  rm_frame0_.id = 0x200;
-  rm_frame0_.dlc = 8;
-=======
   while (!socket_can_.open(bus_name, [this](auto &&PH1) { frameCallback(std::forward<decltype(PH1)>(PH1)); })
       && ros::ok())
     ros::Duration(.5).sleep();
->>>>>>> e864f2a2
 
   ROS_INFO("Successfully connected to %s.", bus_name.c_str());
   // Set up CAN package header
@@ -54,13 +22,7 @@
   rm_frame1_.can_dlc = 8;
 }
 
-<<<<<<< HEAD
 void CanBus::write() {
-  if (!driver_->getState().isReady())
-    return;
-=======
-void rm_base::CanBus::write() {
->>>>>>> e864f2a2
   bool has_write_frame0{}, has_write_frame1{};
   // safety first
   std::fill(std::begin(rm_frame0_.data), std::end(rm_frame0_.data), 0);
@@ -111,16 +73,10 @@
     socket_can_.wirte(&rm_frame1_);
 }
 
-<<<<<<< HEAD
-void CanBus::frameCallback(const can::Frame &frame) {
-  if (data_prt_.id2act_data_->find(frame.id) != data_prt_.id2act_data_->end()) {
-    ActData &act_data = data_prt_.id2act_data_->find(frame.id)->second;
-=======
-void rm_base::CanBus::frameCallback(const can_frame &frame) {
+void CanBus::frameCallback(const can_frame &frame) {
   if (data_prt_.id2act_data_->find(frame.can_id) != data_prt_.id2act_data_->end()) {
     ActData &act_data = data_prt_.id2act_data_->find(frame.can_id)->second;
     const ActCoeff &act_coeff = data_prt_.type2act_coeffs_->find(act_data.type)->second;
->>>>>>> e864f2a2
 
     if (act_data.type.find("rm") != std::string::npos) {      // unpack RoboMaster Motor
       uint16_t q = (frame.data[0] << 8u) | frame.data[1];
@@ -142,8 +98,37 @@
       act_data.vel = act_data.lp_filter->output();
       return;
     }
-<<<<<<< HEAD
-  } else {
+    else if (frame.can_id == static_cast<unsigned int>(0x000)) {
+      if (data_prt_.id2act_data_->find(frame.data[0]) != data_prt_.id2act_data_->end()) {
+        ActData &act_data = data_prt_.id2act_data_->find(frame.data[0])->second;
+        const ActCoeff &act_coeff = data_prt_.type2act_coeffs_->find(act_data.type)->second;
+
+        if (act_data.type.find("cheetah") != std::string::npos) { // MIT Cheetah Motor
+          uint16_t q = (frame.data[1] << 8) | frame.data[2];
+          uint16_t qd = (frame.data[3] << 4) | (frame.data[4] >> 4);
+          uint16_t cur = ((frame.data[4] & 0xF) << 8) | frame.data[5];
+          // Converter raw CAN data to position velocity and effort.
+          act_data.vel = act_coeff.act2vel * static_cast<double> (qd) + act_coeff.act2vel_offset;
+          act_data.effort = act_coeff.act2effort * static_cast<double> (cur) + act_coeff.act2effort_offset;
+          // Multiple cycle encoder
+          // NOTE: Raw data range is -4pi~4pi
+          double pos_new =
+              act_coeff.act2pos * static_cast<double> (q) + act_coeff.act2pos_offset
+                  + static_cast<double>(act_data.q_circle) * 8 * M_PI;
+          if (pos_new - act_data.pos > 4 * M_PI)
+            act_data.q_circle--;
+          else if (pos_new - act_data.pos < -4 * M_PI)
+            act_data.q_circle++;
+          act_data.pos = act_coeff.act2pos * static_cast<double> (q) + act_coeff.act2pos_offset
+              + static_cast<double>(act_data.q_circle) * 8 * M_PI;
+
+          // Low pass filt
+          act_data.lp_filter->input(act_data.vel);
+          act_data.vel = act_data.lp_filter->output();
+        }
+      }
+    }
+  }
     // Check if imu
     float imu_frame_data[4] = {0};
     for (int i = 0; i < 4; ++i)
@@ -167,53 +152,8 @@
         default:break;
       }
     }
-
-    ROS_WARN_STREAM_ONCE("Can not find defined device, id: 0x" << std::hex << frame.id << " on bus: " << bus_name_);
-  }
+    ROS_ERROR_STREAM_ONCE(
+        "Can not find defined actuator, id: 0x" << std::hex << frame.can_id << " on bus: " << bus_name_);
 }
 
-void CanBus::stateCallback(const can::State &state) {
-  std::string err;
-  driver_->translateError(state.internal_error, err);
-  if (!state.internal_error) {
-    ROS_INFO("State: %s, asio: %s, %s", err.c_str(), state.error_code.message().c_str(), bus_name_.c_str());
-  } else {
-    ROS_ERROR("Error: %s, asio: %s, %s", err.c_str(), state.error_code.message().c_str(), bus_name_.c_str());
-  }
-}
-
-=======
-  } else if (frame.can_id == static_cast<unsigned int>(0x000)) {
-    if (data_prt_.id2act_data_->find(frame.data[0]) != data_prt_.id2act_data_->end()) {
-      ActData &act_data = data_prt_.id2act_data_->find(frame.data[0])->second;
-      const ActCoeff &act_coeff = data_prt_.type2act_coeffs_->find(act_data.type)->second;
-
-      if (act_data.type.find("cheetah") != std::string::npos) { // MIT Cheetah Motor
-        uint16_t q = (frame.data[1] << 8) | frame.data[2];
-        uint16_t qd = (frame.data[3] << 4) | (frame.data[4] >> 4);
-        uint16_t cur = ((frame.data[4] & 0xF) << 8) | frame.data[5];
-        // Converter raw CAN data to position velocity and effort.
-        act_data.vel = act_coeff.act2vel * static_cast<double> (qd) + act_coeff.act2vel_offset;
-        act_data.effort = act_coeff.act2effort * static_cast<double> (cur) + act_coeff.act2effort_offset;
-        // Multiple cycle encoder
-        // NOTE: Raw data range is -4pi~4pi
-        double pos_new =
-            act_coeff.act2pos * static_cast<double> (q) + act_coeff.act2pos_offset
-                + static_cast<double>(act_data.q_circle) * 8 * M_PI;
-        if (pos_new - act_data.pos > 4 * M_PI)
-          act_data.q_circle--;
-        else if (pos_new - act_data.pos < -4 * M_PI)
-          act_data.q_circle++;
-        act_data.pos = act_coeff.act2pos * static_cast<double> (q) + act_coeff.act2pos_offset
-            + static_cast<double>(act_data.q_circle) * 8 * M_PI;
-
-        // Low pass filt
-        act_data.lp_filter->input(act_data.vel);
-        act_data.vel = act_data.lp_filter->output();
-      }
-    }
-  } else
-    ROS_ERROR_STREAM_ONCE(
-        "Can not find defined actuator, id: 0x" << std::hex << frame.can_id << " on bus: " << bus_name_);
->>>>>>> e864f2a2
 }