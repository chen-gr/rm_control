//
// Created by qiayuan on 12/21/20.
//

#include <ros_utilities.h>
#include <memory>
#include <transmission_interface/transmission_interface_loader.h>
#include <joint_limits_interface/joint_limits_urdf.h>
#include <joint_limits_interface/joint_limits_rosparam.h>

#include "rm_base/hardware_interface/hardware_interface.h"

namespace rm_base {

bool RmBaseHardWareInterface::init(ros::NodeHandle &root_nh, ros::NodeHandle &robot_hw_nh) {
  // Parse actuator coefficient specified by user (stored on ROS parameter server)
  XmlRpc::XmlRpcValue xml_rpc_value;
  if (!robot_hw_nh.getParam("actuator_coefficient", xml_rpc_value))
    ROS_WARN("No actuator coefficient specified");
  else if (!parseActCoeffs(xml_rpc_value))
    return false;

  // Parse actuator specified by user (stored on ROS parameter server)
  if (!robot_hw_nh.getParam("actuators", xml_rpc_value))
    ROS_WARN("No actuator specified");
  else if (!parseActData(xml_rpc_value, robot_hw_nh))
    return false;

  // Parse IMU specified by user (stored on ROS parameter server)
  if (!robot_hw_nh.getParam("imu", xml_rpc_value))
    ROS_WARN("No IMU specified");
  else if (!parseImuData(xml_rpc_value, robot_hw_nh))
    return false;

  // Load urdf
  if (!load_urdf(root_nh))
    return false;

  // Initialize transmission
  if (!setupTransmission(root_nh))
    return false;

  // Initialize joint limit
  if (!setupJointLimit(root_nh))
    return false;

  // CAN Bus
  if (!robot_hw_nh.getParam("bus", xml_rpc_value))
    ROS_WARN("No bus specified");
  else if (xml_rpc_value.getType() == XmlRpc::XmlRpcValue::TypeArray) {
    ROS_ASSERT(xml_rpc_value[0].getType() == XmlRpc::XmlRpcValue::TypeString);
    for (int i = 0; i < xml_rpc_value.size(); ++i) {
      std::string bus_name = xml_rpc_value[i];
      if (bus_name.find("can") != std::string::npos)
        can_buses_.push_back(
            new CanBus(bus_name,
                       CanDataPtr{
                           .type2act_coeffs_=&type2act_coeffs_,
                           .id2act_data_ = &bus_id2act_data_[bus_name],
                           .id2imu_data_ = &bus_id2imu_data_[bus_name]}));
      else
        ROS_ERROR_STREAM("Unknown bus: " << bus_name);
    }
  }

  // Other Interface
  registerInterface(&robot_state_interface_);
  registerInterface(&imu_sensor_interface_);

  return true;
}

void RmBaseHardWareInterface::read(const ros::Time &time, const ros::Duration &period) {
  // NOTE: read all data before  propagate!
  act_to_jnt_state_->propagate();

  // Set all cmd to zero to avoid crazy soft limit oscillation when not controller loaded
  auto effort_joint_interface = this->get<hardware_interface::EffortJointInterface>();
  std::vector<std::string> names = effort_joint_interface->getNames();
  for (const auto &name:names)
    effort_joint_interface->getHandle(name).setCommand(0);
}

void RmBaseHardWareInterface::write(const ros::Time &time, const ros::Duration &period) {
  effort_jnt_saturation_interface_.enforceLimits(period);
  effort_jnt_soft_limits_interface_.enforceLimits(period);
  jnt_to_act_effort_->propagate();
  for (auto &item:can_buses_)
    item->write();
}

bool RmBaseHardWareInterface::parseActCoeffs(XmlRpc::XmlRpcValue &act_coeffs) {
  ROS_ASSERT(act_coeffs.getType() == XmlRpc::XmlRpcValue::TypeStruct);
  try {
    for (XmlRpc::XmlRpcValue::ValueStruct::const_iterator it = act_coeffs.begin(); it != act_coeffs.end(); ++it) {
      ActCoeff act_coeff{};

      // All motor
      if (it->second.hasMember("act2pos"))
        act_coeff.act2pos = xmlRpcGetDouble(act_coeffs[it->first], "act2pos", 0.);
      else
        ROS_ERROR_STREAM("Actuator type " << it->first << " has no associated act2pos.");
      if (it->second.hasMember("act2vel"))
        act_coeff.act2vel = xmlRpcGetDouble(act_coeffs[it->first], "act2vel", 0.);
      else
        ROS_ERROR_STREAM("Actuator type " << it->first << " has no associated act2vel.");
      if (it->second.hasMember("act2effort"))
        act_coeff.act2effort = xmlRpcGetDouble(act_coeffs[it->first], "act2effort", 0.);
      else
        ROS_ERROR_STREAM("Actuator type " << it->first << " has no associated act2effort.");
      if (it->second.hasMember("pos2act"))
        act_coeff.pos2act = xmlRpcGetDouble(act_coeffs[it->first], "pos2act", 0.);
      else
        ROS_DEBUG_STREAM("Actuator type " << it->first << " has no associated pos2act.");
      if (it->second.hasMember("vel2act"))
        act_coeff.vel2act = xmlRpcGetDouble(act_coeffs[it->first], "vel2act", 0.);
      else
        ROS_DEBUG_STREAM("Actuator type " << it->first << " has no associated vel2act.");
      if (it->second.hasMember("effort2act"))
        act_coeff.effort2act = xmlRpcGetDouble(act_coeffs[it->first], "effort2act", 0.0);
      else
        ROS_ERROR_STREAM("Actuator type " << it->first << " has no associated effort2act.");
      if (it->second.hasMember("max_out"))
        act_coeff.max_out = xmlRpcGetDouble(act_coeffs[it->first], "max_out", 0.0);
      else
        ROS_ERROR_STREAM("Actuator type " << it->first << " has no associated max_out.");

      // MIT Cheetah Motor
      if (it->second.hasMember("act2pos_offset"))
        act_coeff.act2pos_offset = xmlRpcGetDouble(act_coeffs[it->first], "act2pos_offset", -12.5);
      else
        ROS_DEBUG_STREAM("Actuator type " << it->first << " has no associated act2pos_offset.");
      if (it->second.hasMember("act2vel_offset"))
        act_coeff.act2vel_offset = xmlRpcGetDouble(act_coeffs[it->first], "act2vel_offset", -65.0);
      else
        ROS_DEBUG_STREAM("Actuator type " << it->first << " has no associated act2vel_offset.");
      if (it->second.hasMember("act2effort_offset"))
        act_coeff.act2effort_offset = xmlRpcGetDouble(act_coeffs[it->first], "act2effort_offset", -18.0);
      else
        ROS_DEBUG_STREAM("Actuator type " << it->first << " has no associated act2effort_offset.");
      if (it->second.hasMember("kp2act"))
        act_coeff.kp2act = xmlRpcGetDouble(act_coeffs[it->first], "kp2act", 8.19);
      else
        ROS_DEBUG_STREAM("Actuator type " << it->first << " has no associated kp2act.");
      if (it->second.hasMember("kp2act"))
        act_coeff.kp2act = xmlRpcGetDouble(act_coeffs[it->first], "kd2act", 819);
      else
        ROS_DEBUG_STREAM("Actuator type " << it->first << " has no associated kd2act.");

      std::string type = it->first;
      if (type2act_coeffs_.find(type) == type2act_coeffs_.end())
        type2act_coeffs_.insert(std::make_pair(type, act_coeff));
      else
        ROS_ERROR_STREAM(
            "Repeat actuator coefficient of type: " << type);
    }
  }
  catch (XmlRpc::XmlRpcException &e) {
    ROS_FATAL_STREAM("Exception raised by XmlRpc while reading the "
                         << "configuration: " << e.getMessage() << ".\n"
                         << "Please check the configuration, particularly parameter types.");
    return false;
  }
  return true;
}

bool RmBaseHardWareInterface::parseActData(XmlRpc::XmlRpcValue &act_datas, ros::NodeHandle &robot_hw_nh) {
  ROS_ASSERT(act_datas.getType() == XmlRpc::XmlRpcValue::TypeStruct);

  try {
    for (XmlRpc::XmlRpcValue::ValueStruct::const_iterator it = act_datas.begin(); it != act_datas.end(); ++it) {
      if (!it->second.hasMember("bus")) {
        ROS_ERROR_STREAM("Actuator " << it->first << " has no associated bus.");
        continue;
      } else if (!it->second.hasMember("type")) {
        ROS_ERROR_STREAM("Actuator " << it->first << " has no associated type.");
        continue;
      } else if (!it->second.hasMember("id")) {
        ROS_ERROR_STREAM("Actuator " << it->first << " has no associated ID.");
        continue;
      }
      std::string bus = act_datas[it->first]["bus"], type = act_datas[it->first]["type"];
      int id = static_cast<int>(act_datas[it->first]["id"]);

      // check define of act_coeffs
      if (type2act_coeffs_.find(type) == type2act_coeffs_.end()) {
        ROS_ERROR_STREAM("Type " << type << " has no associated coefficient.");
        return false;
      }

      // for bus interface
      if (bus_id2act_data_.find(bus) == bus_id2act_data_.end())
        bus_id2act_data_.insert(std::make_pair(bus, std::unordered_map<int, ActData>()));

      if (!(bus_id2act_data_[bus].find(id) == bus_id2act_data_[bus].end())) {
        ROS_ERROR_STREAM("Repeat actuator on bus " << bus << " and ID " << id);
        return false;
      } else {
        ros::NodeHandle nh = ros::NodeHandle(robot_hw_nh, "actuators/" + it->first);
        bus_id2act_data_[bus].insert(
            std::make_pair(id, ActData{.type =  type, .pos = 0, .vel = 0, .effort = 0, .cmd_pos = 0,
                .cmd_vel = 0, .cmd_effort = 0, .q_circle = 0, .q_last = 0, .temp = 0,
                .lp_filter=new LowPassFilter(nh)}));
      }

      // for ros_control interface
      hardware_interface::ActuatorStateHandle act_state(it->first,
                                                        &bus_id2act_data_[bus][id].pos,
                                                        &bus_id2act_data_[bus][id].vel,
                                                        &bus_id2act_data_[bus][id].effort);
      act_state_interface_.registerHandle(act_state);
      if (type.find("rm") != std::string::npos
          || type.find("cheetah") != std::string::npos) { // RoboMaster motors are effect actuator
        effort_act_interface_.registerHandle(
            hardware_interface::ActuatorHandle(act_state, &bus_id2act_data_[bus][id].cmd_effort));
      } else {
        ROS_ERROR_STREAM("Actuator " << it->first <<
                                     "'s type neither RoboMaster(rm_xxx) nor Cheetah(cheetah_xxx)");
        return false;
      }

    }
    registerInterface(&act_state_interface_);
    registerInterface(&effort_act_interface_);

  }
  catch (XmlRpc::XmlRpcException &e) {
    ROS_FATAL_STREAM("Exception raised by XmlRpc while reading the "
                         << "configuration: " << e.getMessage() << ".\n"
                         << "Please check the configuration, particularly parameter types.");
    return false;
  }
  return true;
}

<<<<<<< HEAD
bool rm_base::RmBaseHardWareInterface::parseImuData(XmlRpc::XmlRpcValue &imu_datas, ros::NodeHandle &robot_hw_nh) {
  ROS_ASSERT(imu_datas.getType() == XmlRpc::XmlRpcValue::TypeStruct);

  try {
    for (XmlRpc::XmlRpcValue::ValueStruct::const_iterator it = imu_datas.begin(); it != imu_datas.end(); ++it) {
      if (!it->second.hasMember("frame_id")) {
        ROS_ERROR_STREAM("Imu " << it->first << " has no associated frame id.");
        continue;
      } else if (!it->second.hasMember("bus")) {
        ROS_ERROR_STREAM("Imu " << it->first << " has no associated bus.");
        continue;
      } else if (!it->second.hasMember("id")) {
        ROS_ERROR_STREAM("Imu " << it->first << " has no associated ID.");
        continue;
      } else if (!it->second.hasMember("type")) {
        ROS_ERROR_STREAM("Imu " << it->first << " has no associated type.");
        continue;
      } else if (!it->second.hasMember("orientation_covariance_diagonal")) {
        ROS_ERROR_STREAM("Imu " << it->first << " has no associated orientation covariance diagonal.");
        continue;
      } else if (!it->second.hasMember("angular_velocity_covariance")) {
        ROS_ERROR_STREAM("Imu " << it->first << " has no associated angular velocity covariance.");
        continue;
      } else if (!it->second.hasMember("linear_acceleration_covariance")) {
        ROS_ERROR_STREAM("Imu " << it->first << " has no associated linear acceleration covariance.");
        continue;
      }
      XmlRpc::XmlRpcValue ori_cov = imu_datas[it->first]["orientation_covariance_diagonal"];
      ROS_ASSERT(ori_cov.getType() == XmlRpc::XmlRpcValue::TypeArray);
      ROS_ASSERT(ori_cov.size() == 3);
      for (int i = 0; i < ori_cov.size(); ++i)
        ROS_ASSERT(ori_cov[i].getType() == XmlRpc::XmlRpcValue::TypeDouble);
      XmlRpc::XmlRpcValue angular_cov = imu_datas[it->first]["orientation_covariance_diagonal"];
      ROS_ASSERT(angular_cov.getType() == XmlRpc::XmlRpcValue::TypeArray);
      ROS_ASSERT(angular_cov.size() == 3);
      for (int i = 0; i < angular_cov.size(); ++i)
        ROS_ASSERT(angular_cov[i].getType() == XmlRpc::XmlRpcValue::TypeDouble);
      XmlRpc::XmlRpcValue linear_cov = imu_datas[it->first]["linear_acceleration_covariance"];
      ROS_ASSERT(linear_cov.getType() == XmlRpc::XmlRpcValue::TypeArray);
      ROS_ASSERT(linear_cov.size() == 3);
      for (int i = 0; i < linear_cov.size(); ++i)
        ROS_ASSERT(linear_cov[i].getType() == XmlRpc::XmlRpcValue::TypeDouble);

      std::string frame_id = imu_datas[it->first]["frame_id"],
          bus = imu_datas[it->first]["bus"],
          type = imu_datas[it->first]["type"];
      int id = static_cast<int>(imu_datas[it->first]["id"]);

      // for bus interface
      if (bus_id2imu_data_.find(bus) == bus_id2imu_data_.end())
        bus_id2imu_data_.insert(std::make_pair(bus, std::unordered_map<int, ImuData>()));

      if (!(bus_id2imu_data_[bus].find(id) == bus_id2imu_data_[bus].end())) {
        ROS_ERROR_STREAM("Repeat Imu on bus " << bus << " and ID " << id);
        return false;
      } else
        bus_id2imu_data_[bus].insert(
            std::make_pair(id, ImuData{
                .ori_cov{
                    static_cast<double>(ori_cov[0]), 0., 0.,
                    0., static_cast<double>(ori_cov[1]), 0.,
                    0., 0., static_cast<double>(ori_cov[2])},
                .angular_vel_cov{
                    static_cast<double>(angular_cov[0]), 0., 0.,
                    0., static_cast<double>(angular_cov[1]), 0.,
                    0., 0., static_cast<double>(angular_cov[2])},
                .linear_acc_cov{
                    static_cast<double>(angular_cov[0]), 0., 0.,
                    0., static_cast<double>(angular_cov[1]), 0.,
                    0., 0., static_cast<double>(angular_cov[2])}}));

      // for ros_control interface
      hardware_interface::ImuSensorHandle imu_sensor_handle(
          it->first, frame_id,
          bus_id2imu_data_[bus][id].ori, bus_id2imu_data_[bus][id].ori_cov,
          bus_id2imu_data_[bus][id].angular_vel, bus_id2imu_data_[bus][id].angular_vel_cov,
          bus_id2imu_data_[bus][id].linear_acc, bus_id2imu_data_[bus][id].linear_acc_cov);
      imu_sensor_interface_.registerHandle(imu_sensor_handle);

    }
    registerInterface(&imu_sensor_interface_);
  }
  catch (XmlRpc::XmlRpcException &e) {
    ROS_FATAL_STREAM("Exception raised by XmlRpc while reading the "
                         << "configuration: " << e.getMessage() << ".\n"
                         << "Please check the configuration, particularly parameter types.");
    return false;
  }
  return true;
}

bool rm_base::RmBaseHardWareInterface::load_urdf(ros::NodeHandle &root_nh) {
=======
bool RmBaseHardWareInterface::load_urdf(ros::NodeHandle &root_nh) {
>>>>>>> e864f2a2
  if (urdf_model_ == nullptr)
    urdf_model_ = std::make_shared<urdf::Model>();
  // get the urdf param on param server
  root_nh.getParam("/robot_description", urdf_string_);
  return !urdf_string_.empty() && urdf_model_->initString(urdf_string_);
}

bool RmBaseHardWareInterface::setupTransmission(ros::NodeHandle &root_nh) {
  try {
    transmission_loader_ = std::make_unique<transmission_interface::TransmissionInterfaceLoader>(
        this, &robot_transmissions_);
  }
  catch (const std::invalid_argument &ex) {
    ROS_ERROR_STREAM("Failed to create transmission interface loader. " << ex.what());
    return false;
  }
  catch (const pluginlib::LibraryLoadException &ex) {
    ROS_ERROR_STREAM("Failed to create transmission interface loader. " << ex.what());
    return false;
  }
  catch (...) {
    ROS_ERROR_STREAM("Failed to create transmission interface loader. ");
    return false;
  }

  // Perform transmission loading
  if (!transmission_loader_->load(urdf_string_)) { return false; }
  act_to_jnt_state_ = robot_transmissions_.get<transmission_interface::ActuatorToJointStateInterface>();
  jnt_to_act_effort_ = robot_transmissions_.get<transmission_interface::JointToActuatorEffortInterface>();
  return true;
}

bool RmBaseHardWareInterface::setupJointLimit(ros::NodeHandle &root_nh) {
  auto effort_joint_interface = this->get<hardware_interface::EffortJointInterface>();
  std::vector<std::string> names = effort_joint_interface->getNames();
  joint_limits_interface::JointLimits joint_limits; // Position
  joint_limits_interface::SoftJointLimits soft_limits; // Soft Position

  for (const auto &name: names) {
    bool has_joint_limits{}, has_soft_limits{};

    hardware_interface::JointHandle joint_handle = effort_joint_interface->getHandle(name);
    // Get limits from URDF
    urdf::JointConstSharedPtr urdf_joint = urdf_model_->getJoint(name);
    if (urdf_joint == nullptr) {
      ROS_ERROR_STREAM("URDF joint not found " << name);
      return false;
    }
    // Get limits from URDF
    if (joint_limits_interface::getJointLimits(urdf_joint, joint_limits)) {
      has_joint_limits = true;
      ROS_DEBUG_STREAM("Joint " << name << " has URDF position limits.");
    } else if (urdf_joint->type != urdf::Joint::CONTINUOUS)
      ROS_DEBUG_STREAM("Joint " << name << " does not have a URDF limit.");
    // Get soft limits from URDF
    if (joint_limits_interface::getSoftJointLimits(urdf_joint, soft_limits)) {
      has_soft_limits = true;
      ROS_DEBUG_STREAM("Joint " << name << " has soft joint limits from URDF.");
    } else
      ROS_DEBUG_STREAM("Joint " << name << " does not have soft joint limits from URDF.");
    // Get limits from ROS param
    if (joint_limits_interface::getJointLimits(joint_handle.getName(), root_nh, joint_limits)) {
      has_joint_limits = true;
      ROS_DEBUG_STREAM("Joint " << name << " has rosparam position limits.");
    }
    // Get soft limits from ROS param
    if (joint_limits_interface::getSoftJointLimits(joint_handle.getName(), root_nh, soft_limits)) {
      has_soft_limits = true;
      ROS_DEBUG_STREAM("Joint " << name << " has soft joint limits from ROS param.");
    } else
      ROS_DEBUG_STREAM("Joint " << name << " does not have soft joint limits from ROS param.");

    // Slightly reduce the joint limits to prevent floating point errors
    if (joint_limits.has_position_limits) {
      joint_limits.min_position += std::numeric_limits<double>::epsilon();
      joint_limits.max_position -= std::numeric_limits<double>::epsilon();
    }
    if (has_soft_limits) { // Use soft limits
      ROS_DEBUG_STREAM("Using soft saturation limits");
      effort_jnt_soft_limits_interface_.registerHandle(
          joint_limits_interface::EffortJointSoftLimitsHandle(joint_handle, joint_limits, soft_limits));
    } else if (has_joint_limits) {
      ROS_DEBUG_STREAM("Using saturation limits (not soft limits)");
      effort_jnt_saturation_interface_.registerHandle(
          joint_limits_interface::EffortJointSaturationHandle(joint_handle, joint_limits));
    }
  }

  return true;
<<<<<<< HEAD
=======
}

>>>>>>> e864f2a2
}<|MERGE_RESOLUTION|>--- conflicted
+++ resolved
@@ -24,12 +24,6 @@
   if (!robot_hw_nh.getParam("actuators", xml_rpc_value))
     ROS_WARN("No actuator specified");
   else if (!parseActData(xml_rpc_value, robot_hw_nh))
-    return false;
-
-  // Parse IMU specified by user (stored on ROS parameter server)
-  if (!robot_hw_nh.getParam("imu", xml_rpc_value))
-    ROS_WARN("No IMU specified");
-  else if (!parseImuData(xml_rpc_value, robot_hw_nh))
     return false;
 
   // Load urdf
@@ -233,7 +227,6 @@
   return true;
 }
 
-<<<<<<< HEAD
 bool rm_base::RmBaseHardWareInterface::parseImuData(XmlRpc::XmlRpcValue &imu_datas, ros::NodeHandle &robot_hw_nh) {
   ROS_ASSERT(imu_datas.getType() == XmlRpc::XmlRpcValue::TypeStruct);
 
@@ -325,10 +318,7 @@
   return true;
 }
 
-bool rm_base::RmBaseHardWareInterface::load_urdf(ros::NodeHandle &root_nh) {
-=======
 bool RmBaseHardWareInterface::load_urdf(ros::NodeHandle &root_nh) {
->>>>>>> e864f2a2
   if (urdf_model_ == nullptr)
     urdf_model_ = std::make_shared<urdf::Model>();
   // get the urdf param on param server
@@ -418,9 +408,6 @@
   }
 
   return true;
-<<<<<<< HEAD
-=======
-}
-
->>>>>>> e864f2a2
+}
+
 }