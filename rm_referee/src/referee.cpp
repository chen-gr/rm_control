/*******************************************************************************
 * BSD 3-Clause License
 *
 * Copyright (c) 2021, Qiayuan Liao
 * All rights reserved.
 *
 * Redistribution and use in source and binary forms, with or without
 * modification, are permitted provided that the following conditions are met:
 *
 * * Redistributions of source code must retain the above copyright notice, this
 *   list of conditions and the following disclaimer.
 *
 * * Redistributions in binary form must reproduce the above copyright notice,
 *   this list of conditions and the following disclaimer in the documentation
 *   and/or other materials provided with the distribution.
 *
 * * Neither the name of the copyright holder nor the names of its
 *   contributors may be used to endorse or promote products derived from
 *   this software without specific prior written permission.
 *
 * THIS SOFTWARE IS PROVIDED BY THE COPYRIGHT HOLDERS AND CONTRIBUTORS "AS IS"
 * AND ANY EXPRESS OR IMPLIED WARRANTIES, INCLUDING, BUT NOT LIMITED TO, THE
 * IMPLIED WARRANTIES OF MERCHANTABILITY AND FITNESS FOR A PARTICULAR PURPOSE
 * ARE
 * DISCLAIMED. IN NO EVENT SHALL THE COPYRIGHT HOLDER OR CONTRIBUTORS BE LIABLE
 * FOR ANY DIRECT, INDIRECT, INCIDENTAL, SPECIAL, EXEMPLARY, OR CONSEQUENTIAL
 * DAMAGES (INCLUDING, BUT NOT LIMITED TO, PROCUREMENT OF SUBSTITUTE GOODS OR
 * SERVICES; LOSS OF USE, DATA, OR PROFITS; OR BUSINESS INTERRUPTION) HOWEVER
 * CAUSED AND ON ANY THEORY OF LIABILITY, WHETHER IN CONTRACT, STRICT LIABILITY,
 * OR TORT (INCLUDING NEGLIGENCE OR OTHERWISE) ARISING IN ANY WAY OUT OF THE USE
 * OF THIS SOFTWARE, EVEN IF ADVISED OF THE POSSIBILITY OF SUCH DAMAGE.
 *******************************************************************************/

//
// Created by peter on 2021/5/17.
//
#include "rm_referee/referee.h"

namespace rm_referee
{
// read data from referee
void Referee::read()
{
  if (base_.serial_.available())
  {
    rx_len_ = static_cast<int>(base_.serial_.available());
    base_.serial_.read(rx_buffer_, rx_len_);
  }
  else
    return;
  uint8_t temp_buffer[256] = { 0 };
  int frame_len;
  if (ros::Time::now() - last_get_data_time_ > ros::Duration(0.1))
    base_.referee_data_is_online_ = false;
  if (rx_len_ < k_unpack_buffer_length_)
  {
    for (int k_i = 0; k_i < k_unpack_buffer_length_ - rx_len_; ++k_i)
      temp_buffer[k_i] = unpack_buffer_[k_i + rx_len_];
    for (int k_i = 0; k_i < rx_len_; ++k_i)
      temp_buffer[k_i + k_unpack_buffer_length_ - rx_len_] = rx_buffer_[k_i];
    for (int k_i = 0; k_i < k_unpack_buffer_length_; ++k_i)
      unpack_buffer_[k_i] = temp_buffer[k_i];
  }
  for (int k_i = 0; k_i < k_unpack_buffer_length_ - k_frame_length_; ++k_i)
  {
    if (unpack_buffer_[k_i] == 0xA5)
    {
      frame_len = unpack(&unpack_buffer_[k_i]);
      if (frame_len != -1)
        k_i += frame_len;
    }
  }
  super_capacitor_.read(rx_buffer_);
  publishCapacityData();
  getRobotInfo();
  clearRxBuffer();
}

int Referee::unpack(uint8_t* rx_data)
{
  uint16_t cmd_id;
  int frame_len;
  rm_referee::FrameHeader frame_header;

  memcpy(&frame_header, rx_data, k_header_length_);
  if (static_cast<bool>(base_.verifyCRC8CheckSum(rx_data, k_header_length_)))
  {
    if (frame_header.data_length > 256)  // temporary and inaccurate value
    {
      ROS_INFO("discard possible wrong frames, data length: %d", frame_header.data_length);
      return 0;
    }
    frame_len = frame_header.data_length + k_header_length_ + k_cmd_id_length_ + k_tail_length_;
    if (base_.verifyCRC16CheckSum(rx_data, frame_len) == 1)
    {
      cmd_id = (rx_data[6] << 8 | rx_data[5]);
      switch (cmd_id)
      {
        case rm_referee::RefereeCmdId::GAME_STATUS_CMD:
        {
          rm_referee::GameStatus game_status_ref;
          rm_msgs::GameStatus game_status_data;
          memcpy(&game_status_ref, rx_data + 7, sizeof(rm_referee::GameStatus));

          game_status_data.game_type = game_status_ref.game_type;
          game_status_data.game_progress = game_status_ref.game_progress;
          game_status_data.stage_remain_time = game_status_ref.stage_remain_time;
          game_status_data.sync_time_stamp = game_status_ref.sync_time_stamp;
          game_status_data.stamp = last_get_data_time_;

          referee_ui_.gameStatusDataCallBack(game_status_data, last_get_data_time_);
          game_status_pub_.publish(game_status_data);
          break;
        }
        case rm_referee::RefereeCmdId::GAME_RESULT_CMD:
        {
          rm_referee::GameResult game_result_ref;
          memcpy(&game_result_ref, rx_data + 7, sizeof(rm_referee::GameResult));
          break;
        }
        case rm_referee::RefereeCmdId::GAME_ROBOT_HP_CMD:
        {
          rm_referee::GameRobotHp game_robot_hp_ref;
          rm_msgs::GameRobotHp game_robot_hp_data;
          memcpy(&game_robot_hp_ref, rx_data + 7, sizeof(rm_referee::GameRobotHp));

          game_robot_hp_data.blue_1_robot_hp = game_robot_hp_ref.blue_1_robot_hp;
          game_robot_hp_data.blue_2_robot_hp = game_robot_hp_ref.blue_2_robot_hp;
          game_robot_hp_data.blue_3_robot_hp = game_robot_hp_ref.blue_3_robot_hp;
          game_robot_hp_data.blue_4_robot_hp = game_robot_hp_ref.blue_4_robot_hp;
          game_robot_hp_data.blue_5_robot_hp = game_robot_hp_ref.blue_5_robot_hp;
          game_robot_hp_data.blue_7_robot_hp = game_robot_hp_ref.blue_7_robot_hp;
          game_robot_hp_data.blue_outpost_hp = game_robot_hp_ref.blue_outpost_hp;
          game_robot_hp_data.blue_base_hp = game_robot_hp_ref.blue_base_hp;
          game_robot_hp_data.red_1_robot_hp = game_robot_hp_ref.red_1_robot_hp;
          game_robot_hp_data.red_2_robot_hp = game_robot_hp_ref.red_2_robot_hp;
          game_robot_hp_data.red_3_robot_hp = game_robot_hp_ref.red_3_robot_hp;
          game_robot_hp_data.red_4_robot_hp = game_robot_hp_ref.red_4_robot_hp;
          game_robot_hp_data.red_5_robot_hp = game_robot_hp_ref.red_5_robot_hp;
          game_robot_hp_data.red_7_robot_hp = game_robot_hp_ref.red_7_robot_hp;
          game_robot_hp_data.red_outpost_hp = game_robot_hp_ref.red_outpost_hp;
          game_robot_hp_data.red_base_hp = game_robot_hp_ref.red_base_hp;
          game_robot_hp_data.stamp = last_get_data_time_;

          game_robot_hp_pub_.publish(game_robot_hp_data);
          break;
        }
        case rm_referee::RefereeCmdId::DART_STATUS_CMD:
        {
          rm_referee::DartStatus dart_status_ref;
          rm_msgs::DartStatus dart_status_data;
          memcpy(&dart_status_ref, rx_data + 7, sizeof(rm_referee::DartStatus));

          dart_status_data.dart_belong = dart_status_ref.dart_belong;
          dart_status_data.stage_remaining_time = dart_status_ref.stage_remaining_time;
          dart_status_data.stamp = last_get_data_time_;

          dart_status_pub_.publish(dart_status_data);
          break;
        }
        case rm_referee::RefereeCmdId::ICRA_ZONE_STATUS_CMD:
        {
          rm_referee::IcraBuffDebuffZoneStatus icra_buff_debuff_zone_status_ref;
          rm_msgs::IcraBuffDebuffZoneStatus icra_buff_debuff_zone_status_data;
          memcpy(&icra_buff_debuff_zone_status_ref, rx_data + 7, sizeof(rm_referee::IcraBuffDebuffZoneStatus));

          icra_buff_debuff_zone_status_data.blue_1_bullet_left = icra_buff_debuff_zone_status_ref.blue_1_bullet_left;
          icra_buff_debuff_zone_status_data.blue_2_bullet_left = icra_buff_debuff_zone_status_ref.blue_2_bullet_left;
          icra_buff_debuff_zone_status_data.red_1_bullet_left = icra_buff_debuff_zone_status_ref.red_1_bullet_left;
          icra_buff_debuff_zone_status_data.red_2_bullet_left = icra_buff_debuff_zone_status_ref.red_2_bullet_left;
          icra_buff_debuff_zone_status_data.f_1_zone_buff_debuff_status =
              icra_buff_debuff_zone_status_ref.f_1_zone_buff_debuff_status;
          icra_buff_debuff_zone_status_data.f_1_zone_status = icra_buff_debuff_zone_status_ref.f_1_zone_status;
          icra_buff_debuff_zone_status_data.f_2_zone_buff_debuff_status =
              icra_buff_debuff_zone_status_ref.f_2_zone_buff_debuff_status;
          icra_buff_debuff_zone_status_data.f_2_zone_status = icra_buff_debuff_zone_status_ref.f_2_zone_status;
          icra_buff_debuff_zone_status_data.f_3_zone_buff_debuff_status =
              icra_buff_debuff_zone_status_ref.f_3_zone_buff_debuff_status;
          icra_buff_debuff_zone_status_data.f_3_zone_status = icra_buff_debuff_zone_status_ref.f_3_zone_status;
          icra_buff_debuff_zone_status_data.f_4_zone_buff_debuff_status =
              icra_buff_debuff_zone_status_ref.f_4_zone_buff_debuff_status;
          icra_buff_debuff_zone_status_data.f_4_zone_status = icra_buff_debuff_zone_status_ref.f_4_zone_status;
          icra_buff_debuff_zone_status_data.f_5_zone_buff_debuff_status =
              icra_buff_debuff_zone_status_ref.f_5_zone_buff_debuff_status;
          icra_buff_debuff_zone_status_data.f_5_zone_status = icra_buff_debuff_zone_status_ref.f_5_zone_status;
          icra_buff_debuff_zone_status_data.f_6_zone_buff_debuff_status =
              icra_buff_debuff_zone_status_ref.f_6_zone_buff_debuff_status;
          icra_buff_debuff_zone_status_data.f_6_zone_status = icra_buff_debuff_zone_status_ref.f_6_zone_status;
          icra_buff_debuff_zone_status_data.stamp = last_get_data_time_;

          icra_buff_debuff_zone_status_pub_.publish(icra_buff_debuff_zone_status_data);
          break;
        }
        case rm_referee::RefereeCmdId::FIELD_EVENTS_CMD:
        {
          rm_referee::EventData event_ref;
          rm_msgs::EventData event_data;
          memcpy(&event_ref, rx_data + 7, sizeof(rm_referee::EventData));

          event_data.event_data = event_ref.event_type;
          event_data.stamp = last_get_data_time_;

          event_data_pub_.publish(event_data);
          break;
        }
        case rm_referee::RefereeCmdId::SUPPLY_PROJECTILE_ACTION_CMD:
        {
          rm_referee::SupplyProjectileAction supply_projectile_action_ref;
          rm_msgs::SupplyProjectileAction supply_projectile_action_data;
          memcpy(&supply_projectile_action_ref, rx_data + 7, sizeof(rm_referee::SupplyProjectileAction));

          supply_projectile_action_data.supply_projectile_id = supply_projectile_action_ref.supply_projectile_id;
          supply_projectile_action_data.supply_projectile_num = supply_projectile_action_ref.supply_projectile_num;
          supply_projectile_action_data.supply_projectile_step = supply_projectile_action_ref.supply_projectile_step;
          supply_projectile_action_data.supply_robot_id = supply_projectile_action_ref.supply_robot_id;
          supply_projectile_action_data.stamp = last_get_data_time_;

          supply_projectile_action_pub_.publish(supply_projectile_action_data);
          break;
        }
        case rm_referee::RefereeCmdId::REFEREE_WARNING_CMD:
        {
          rm_referee::RefereeWarning referee_warning_ref;
          memcpy(&referee_warning_ref, rx_data + 7, sizeof(rm_referee::RefereeWarning));
          break;
        }
        case rm_referee::RefereeCmdId::DART_REMAINING_CMD:
        {
          rm_referee::DartRemainingTime dart_remaining_time_ref;
          rm_msgs::DartRemainingTime dart_remaining_time_data;
          memcpy(&dart_remaining_time_ref, rx_data + 7, sizeof(rm_referee::DartRemainingTime));

          dart_remaining_time_data.dart_remaining_time = dart_remaining_time_ref.dart_remaining_time;
          dart_remaining_time_data.stamp = last_get_data_time_;

          dart_remaining_time_pub_.publish(dart_remaining_time_data);
          break;
        }
        case rm_referee::RefereeCmdId::ROBOT_STATUS_CMD:
        {
          rm_referee::GameRobotStatus game_robot_status_ref;
          rm_msgs::GameRobotStatus game_robot_status_data;
          memcpy(&game_robot_status_ref, rx_data + 7, sizeof(rm_referee::GameRobotStatus));

<<<<<<< HEAD
          game_robot_status_data.mains_power_chassis_output = game_robot_status_ref.mains_power_chassis_output;
          game_robot_status_data.mains_power_gimbal_output = game_robot_status_ref.mains_power_gimbal_output;
          game_robot_status_data.mains_power_shooter_output = game_robot_status_ref.mains_power_shooter_output;
          game_robot_status_data.chassis_power_limit = game_robot_status_ref.chassis_power_limit;
=======
          game_robot_status_data.remain_hp = game_robot_status_ref.remain_hp_;
          game_robot_status_data.max_hp = game_robot_status_ref.max_hp_;
          game_robot_status_data.mains_power_chassis_output = game_robot_status_ref.mains_power_chassis_output_;
          game_robot_status_data.mains_power_gimbal_output = game_robot_status_ref.mains_power_gimbal_output_;
          game_robot_status_data.mains_power_shooter_output = game_robot_status_ref.mains_power_shooter_output_;
          game_robot_status_data.chassis_power_limit = game_robot_status_ref.chassis_power_limit_;
>>>>>>> 25fd5fdf
          game_robot_status_data.shooter_id_1_17_mm_cooling_limit =
              game_robot_status_ref.shooter_id_1_17_mm_cooling_limit;
          game_robot_status_data.shooter_id_1_17_mm_cooling_rate =
              game_robot_status_ref.shooter_id_1_17_mm_cooling_rate;
          game_robot_status_data.shooter_id_2_17_mm_cooling_limit =
              game_robot_status_ref.shooter_id_2_17_mm_cooling_limit;
          game_robot_status_data.shooter_id_2_17_mm_cooling_rate =
              game_robot_status_ref.shooter_id_2_17_mm_cooling_rate;
          game_robot_status_data.shooter_id_1_42_mm_cooling_limit =
              game_robot_status_ref.shooter_id_1_42_mm_cooling_limit;
          game_robot_status_data.shooter_id_1_42_mm_cooling_rate =
              game_robot_status_ref.shooter_id_1_42_mm_cooling_rate;
          game_robot_status_data.shooter_id_1_17_mm_speed_limit = game_robot_status_ref.shooter_id_1_17_mm_speed_limit;
          game_robot_status_data.shooter_id_2_17_mm_speed_limit = game_robot_status_ref.shooter_id_2_17_mm_speed_limit;
          game_robot_status_data.shooter_id_1_42_mm_speed_limit = game_robot_status_ref.shooter_id_1_42_mm_speed_limit;
          game_robot_status_data.robot_id = game_robot_status_ref.robot_id;
          base_.robot_id_ = game_robot_status_ref.robot_id;
          game_robot_status_data.robot_level = game_robot_status_ref.robot_level;
          game_robot_status_data.stamp = last_get_data_time_;

          referee_ui_.robotStatusDataCallBack(game_robot_status_data, last_get_data_time_);
          game_robot_status_pub_.publish(game_robot_status_data);
          break;
        }
        case rm_referee::RefereeCmdId::POWER_HEAT_DATA_CMD:
        {
          rm_referee::PowerHeatData power_heat_ref;
          rm_msgs::PowerHeatData power_heat_data;
          memcpy(&power_heat_ref, rx_data + 7, sizeof(rm_referee::PowerHeatData));

          power_heat_data.chassis_power_buffer = power_heat_ref.chassis_power_buffer;
          power_heat_data.chassis_power = power_heat_ref.chassis_power;
          power_heat_data.shooter_id_1_17_mm_cooling_heat = power_heat_ref.shooter_id_1_17_mm_cooling_heat;
          power_heat_data.shooter_id_2_17_mm_cooling_heat = power_heat_ref.shooter_id_2_17_mm_cooling_heat;
          power_heat_data.shooter_id_1_42_mm_cooling_heat = power_heat_ref.shooter_id_1_42_mm_cooling_heat;
          power_heat_data.chassis_volt = static_cast<uint16_t>(power_heat_ref.chassis_volt * 0.001);        // mV->V
          power_heat_data.chassis_current = static_cast<uint16_t>(power_heat_ref.chassis_current * 0.001);  // mA->A

          power_heat_data.stamp = last_get_data_time_;

          power_heat_data_pub_.publish(power_heat_data);
          break;
        }
        case rm_referee::RefereeCmdId::ROBOT_POS_CMD:
        {
          rm_referee::GameRobotPos game_robot_pos_ref;
          memcpy(&game_robot_pos_ref, rx_data + 7, sizeof(rm_referee::GameRobotPos));
          break;
        }
        case rm_referee::RefereeCmdId::BUFF_CMD:
        {
          rm_referee::Buff referee_buff;
          memcpy(&referee_buff, rx_data + 7, sizeof(rm_referee::Buff));
          break;
        }
        case rm_referee::RefereeCmdId::AERIAL_ROBOT_ENERGY_CMD:
        {
          rm_referee::AerialRobotEnergy aerial_robot_energy_ref;
          memcpy(&aerial_robot_energy_ref, rx_data + 7, sizeof(rm_referee::AerialRobotEnergy));
          break;
        }
        case rm_referee::RefereeCmdId::ROBOT_HURT_CMD:
        {
          rm_referee::RobotHurt robot_hurt_ref;
          rm_msgs::RobotHurt robot_hurt_data;
          memcpy(&robot_hurt_ref, rx_data + 7, sizeof(rm_referee::RobotHurt));

          robot_hurt_data.armor_id = robot_hurt_ref.armor_id;
          robot_hurt_data.hurt_type = robot_hurt_ref.hurt_type;
          robot_hurt_data.stamp = last_get_data_time_;

          referee_ui_.robotHurtDataCallBack(robot_hurt_data, last_get_data_time_);

          robot_hurt_pub_.publish(robot_hurt_data);
          break;
        }
        case rm_referee::RefereeCmdId::SHOOT_DATA_CMD:
        {
          rm_referee::ShootData shoot_data_ref;
          rm_msgs::ShootData shoot_data;

          memcpy(&shoot_data_ref, rx_data + 7, sizeof(rm_referee::ShootData));

          shoot_data.bullet_freq = shoot_data_ref.bullet_freq;
          shoot_data.bullet_speed = shoot_data_ref.bullet_speed;
          shoot_data.bullet_type = shoot_data_ref.bullet_type;
          shoot_data.shooter_id = shoot_data_ref.shooter_id;
          shoot_data.stamp = last_get_data_time_;

          shoot_data_pub_.publish(shoot_data);
          break;
        }
        case rm_referee::RefereeCmdId::BULLET_REMAINING_CMD:
        {
          rm_referee::BulletAllowance bullet_allowance_ref;
          rm_msgs::BulletAllowance bullet_allowance_data;
          memcpy(&bullet_allowance_ref, rx_data + 7, sizeof(rm_referee::BulletAllowance));

          bullet_allowance_data.bullet_allowance_num_17_mm = bullet_allowance_ref.bullet_allowance_num_17_mm;
          bullet_allowance_data.bullet_allowance_num_42_mm = bullet_allowance_ref.bullet_allowance_num_42_mm;
          bullet_allowance_data.coin_remaining_num = bullet_allowance_ref.coin_remaining_num;
          bullet_allowance_data.stamp = last_get_data_time_;

          bullet_allowance_pub_.publish(bullet_allowance_data);
          break;
        }
        case rm_referee::RefereeCmdId::ROBOT_RFID_STATUS_CMD:
        {
          rm_referee::RfidStatus rfid_status_ref;
          rm_msgs::RfidStatus rfid_status_data;
          memcpy(&rfid_status_ref, rx_data + 7, sizeof(rm_referee::RfidStatus));

          rfid_status_data.rfid_status = rfid_status_ref.rfid_status;
          rfid_status_data.stamp = last_get_data_time_;

          rfid_status_pub_.publish(rfid_status_data);
          break;
        }
        case rm_referee::RefereeCmdId::DART_CLIENT_CMD:
        {
          rm_referee::DartClientCmd dart_client_cmd_ref;
          rm_msgs::DartClientCmd dart_client_cmd_data;
          memcpy(&dart_client_cmd_ref, rx_data + 7, sizeof(rm_referee::DartClientCmd));

          dart_client_cmd_data.dart_attack_target = dart_client_cmd_ref.dart_attack_target;
          dart_client_cmd_data.dart_launch_opening_status = dart_client_cmd_ref.dart_launch_opening_status;
          dart_client_cmd_data.first_dart_speed = dart_client_cmd_ref.first_dart_speed;
          dart_client_cmd_data.second_dart_speed = dart_client_cmd_ref.second_dart_speed;
          dart_client_cmd_data.third_dart_speed = dart_client_cmd_ref.third_dart_speed;
          dart_client_cmd_data.fourth_dart_speed = dart_client_cmd_ref.fourth_dart_speed;
          dart_client_cmd_data.last_dart_launch_time = dart_client_cmd_ref.last_dart_launch_time;
          dart_client_cmd_data.operate_launch_cmd_time = dart_client_cmd_ref.operate_launch_cmd_time;
          dart_client_cmd_data.target_change_time = dart_client_cmd_ref.target_change_time;
          dart_client_cmd_data.stamp = last_get_data_time_;

          dart_client_cmd_pub_.publish(dart_client_cmd_data);
          break;
        }
        case rm_referee::ROBOTS_POS_CMD:
        {
          rm_referee::RobotsPositionData robots_position_ref;
          rm_msgs::RobotsPositionData robots_position_data;
          memcpy(&robots_position_ref, rx_data + 7, sizeof(rm_referee::RobotsPositionData));

          robots_position_data.engineer_x = robots_position_ref.engineer_x;
          robots_position_data.engineer_y = robots_position_ref.engineer_y;
          robots_position_data.hero_x = robots_position_ref.hero_x;
          robots_position_data.hero_y = robots_position_ref.hero_y;
          robots_position_data.standard_3_x = robots_position_ref.standard_3_x;
          robots_position_data.standard_3_y = robots_position_ref.standard_3_y;
          robots_position_data.standard_4_x = robots_position_ref.standard_4_x;
          robots_position_data.standard_4_y = robots_position_ref.standard_4_y;
          robots_position_data.standard_5_x = robots_position_ref.standard_5_x;
          robots_position_data.standard_5_y = robots_position_ref.standard_5_y;
          robots_position_data.stamp = last_get_data_time_;

          robots_position_pub_.publish(robots_position_data);
          break;
        }
        case rm_referee::RADAR_MARK_CMD:
        {
          rm_referee::RadarMarkData radar_mark_ref;
          rm_msgs::RadarMarkData radar_mark_data;
          memcpy(&radar_mark_ref, rx_data + 7, sizeof(rm_referee::RadarMarkData));

          radar_mark_data.mark_engineer_progress = radar_mark_ref.mark_engineer_progress;
          radar_mark_data.mark_hero_progress = radar_mark_ref.mark_hero_progress;
          radar_mark_data.mark_sentry_progress = radar_mark_ref.mark_sentry_progress;
          radar_mark_data.mark_standard_3_progress = radar_mark_ref.mark_standard_3_progress;
          radar_mark_data.mark_standard_4_progress = radar_mark_ref.mark_standard_4_progress;
          radar_mark_data.mark_standard_5_progress = radar_mark_ref.mark_standard_5_progress;
          radar_mark_data.stamp = last_get_data_time_;

          radar_mark_pub_.publish(radar_mark_data);
        }
        case rm_referee::RefereeCmdId::INTERACTIVE_DATA_CMD:
        {
          rm_referee::InteractiveData interactive_data_ref;  // local variable temporarily before moving referee data
          memcpy(&interactive_data_ref, rx_data + 7, sizeof(rm_referee::InteractiveData));
          break;
        }
        case rm_referee::CLIENT_MAP_CMD:
        {
          rm_referee::ClientMapReceiveData client_map_receive_ref;
          rm_msgs::ClientMapReceiveData client_map_receive_data;
          memcpy(&client_map_receive_ref, rx_data + 7, sizeof(rm_referee::ClientMapReceiveData));

          if (client_map_receive_ref.target_robot_ID == base_.robot_id_)
          {
            client_map_receive_data.target_robot_ID = client_map_receive_ref.target_robot_ID;
            client_map_receive_data.target_position_x = client_map_receive_ref.target_position_x;
            client_map_receive_data.target_position_y = client_map_receive_ref.target_position_y;
            client_map_receive_data.stamp = last_get_data_time_;

            client_map_receive_pub_.publish(client_map_receive_data);
          }
          break;
        }
        case rm_referee::TARGET_POS_CMD:
        {
          rm_referee::ClientMapSendData client_map_send_data_ref;
          rm_msgs::ClientMapSendData client_map_send_data;
          memcpy(&client_map_send_data_ref, rx_data + 7, sizeof(rm_referee::ClientMapSendData));

          client_map_send_data.target_position_x = client_map_send_data_ref.target_position_x;
          client_map_send_data.target_position_y = client_map_send_data_ref.target_position_y;
          client_map_send_data.target_position_z = client_map_send_data_ref.target_position_z;
          client_map_send_data.command_keyboard = client_map_send_data_ref.command_keyboard;
          client_map_send_data.target_robot_ID = client_map_send_data_ref.target_robot_ID;
          client_map_send_data.stamp = last_get_data_time_;

          client_map_send_data_pub_.publish(client_map_send_data);
          break;
        }
        default:
          ROS_WARN("Referee command ID not found.");
          break;
      }
      base_.referee_data_is_online_ = true;
      last_get_data_time_ = ros::Time::now();
      return frame_len;
    }
  }
  return -1;
}

void Referee::getRobotInfo()
{
  base_.robot_color_ = base_.robot_id_ >= 100 ? "blue" : "red";
  if (base_.robot_id_ != rm_referee::RobotId::BLUE_SENTRY && base_.robot_id_ != rm_referee::RobotId::RED_SENTRY)
  {
    switch (base_.robot_id_)
    {
      case rm_referee::RobotId::BLUE_HERO:
        base_.client_id_ = rm_referee::ClientId::BLUE_HERO_CLIENT;
        break;
      case rm_referee::RobotId::BLUE_ENGINEER:
        base_.client_id_ = rm_referee::ClientId::BLUE_ENGINEER_CLIENT;
        break;
      case rm_referee::RobotId::BLUE_STANDARD_3:
        base_.client_id_ = rm_referee::ClientId::BLUE_STANDARD_3_CLIENT;
        break;
      case rm_referee::RobotId::BLUE_STANDARD_4:
        base_.client_id_ = rm_referee::ClientId::BLUE_STANDARD_4_CLIENT;
        break;
      case rm_referee::RobotId::BLUE_STANDARD_5:
        base_.client_id_ = rm_referee::ClientId::BLUE_STANDARD_5_CLIENT;
        break;
      case rm_referee::RobotId::RED_HERO:
        base_.client_id_ = rm_referee::ClientId::RED_HERO_CLIENT;
        break;
      case rm_referee::RobotId::RED_ENGINEER:
        base_.client_id_ = rm_referee::ClientId::RED_ENGINEER_CLIENT;
        break;
      case rm_referee::RobotId::RED_STANDARD_3:
        base_.client_id_ = rm_referee::ClientId::RED_STANDARD_3_CLIENT;
        break;
      case rm_referee::RobotId::RED_STANDARD_4:
        base_.client_id_ = rm_referee::ClientId::RED_STANDARD_4_CLIENT;
        break;
      case rm_referee::RobotId::RED_STANDARD_5:
        base_.client_id_ = rm_referee::ClientId::RED_STANDARD_5_CLIENT;
        break;
    }
  }
}

void Referee::publishCapacityData()
{
  rm_msgs::SuperCapacitor super_capacitor_data;
  rm_msgs::CapacityData capacity_data;

  super_capacitor_data.capacity = static_cast<float>(super_capacitor_.capacity_data_.cap_power);
  super_capacitor_data.chassis_power_buffer = static_cast<uint16_t>(super_capacitor_.capacity_data_.buffer_power);
  super_capacitor_data.limit_power = static_cast<float>(super_capacitor_.capacity_data_.limit_power);
  super_capacitor_data.chassis_power = static_cast<float>(super_capacitor_.capacity_data_.chassis_power);
  super_capacitor_data.stamp = super_capacitor_.last_get_data_time_;

  capacity_data.buffer_power = super_capacitor_.capacity_data_.buffer_power;
  capacity_data.is_online = super_capacitor_.capacity_data_.is_online;
  capacity_data.cap_power = super_capacitor_.capacity_data_.cap_power;
  capacity_data.chassis_power = super_capacitor_.capacity_data_.chassis_power;
  capacity_data.limit_power = super_capacitor_.capacity_data_.limit_power;
  capacity_data.stamp = last_get_data_time_;

  referee_ui_.capacityDataCallBack(capacity_data, last_get_data_time_);

  super_capacitor_pub_.publish(super_capacitor_data);
  capacity_data_pub_.publish(capacity_data);
}

void SuperCapacitor::read(const std::vector<uint8_t>& rx_buffer)
{
  int count = 0;
  memset(receive_buffer_, 0x00, sizeof(receive_buffer_));
  memset(ping_pong_buffer_, 0x00, sizeof(ping_pong_buffer_));
  receive_buf_counter_ = 0;
  for (unsigned char k_i : rx_buffer)
  {
    dtpReceivedCallBack(k_i);
    count++;
    if (count >= static_cast<int>(sizeof(receive_buffer_)))
    {
      memset(receive_buffer_, 0x00, sizeof(receive_buffer_));
      memset(ping_pong_buffer_, 0x00, sizeof(ping_pong_buffer_));
      receive_buf_counter_ = 0;
    }
  }
  if (capacity_data_.chassis_power >= 120.)
    capacity_data_.chassis_power = 120.;
  if (capacity_data_.chassis_power <= 0.)
    capacity_data_.chassis_power = 0.;
  if (capacity_data_.buffer_power >= 25.)
    capacity_data_.buffer_power = 25.;
  if (capacity_data_.buffer_power <= 0.)
    capacity_data_.buffer_power = 0.;
  if (capacity_data_.cap_power >= 1.)
    capacity_data_.cap_power = 1.;
  if (ros::Time::now() - last_get_data_time_ > ros::Duration(0.1))
    capacity_data_.is_online = false;
}

void SuperCapacitor::receiveCallBack(unsigned char package_id, const unsigned char* data)
{
  if (package_id == 0)
  {
    last_get_data_time_ = ros::Time::now();
    capacity_data_.is_online = true;
    capacity_data_.chassis_power = static_cast<double>(int16ToFloat((data[0] << 8) | data[1]));
    capacity_data_.limit_power = static_cast<double>(int16ToFloat((data[2] << 8) | data[3]));
    capacity_data_.buffer_power = static_cast<double>(int16ToFloat((data[4] << 8) | data[5]));
    capacity_data_.cap_power = static_cast<double>(int16ToFloat((data[6] << 8) | data[7]));
  }
}

void SuperCapacitor::dtpReceivedCallBack(unsigned char receive_byte)
{
  unsigned char check_flag;
  unsigned int sof_pos, eof_pos, check_counter;

  receive_buffer_[receive_buf_counter_] = receive_byte;
  receive_buf_counter_ = receive_buf_counter_ + 1;
  check_flag = 0;
  sof_pos = 0;
  eof_pos = 0;
  check_counter = 0;
  while (true)
  {
    if (check_flag == 0 && receive_buffer_[check_counter] == 0xff)
    {
      check_flag = 1;
      sof_pos = check_counter;
    }
    else if (check_flag == 1 && receive_buffer_[check_counter] == 0xff)
    {
      eof_pos = check_counter;
      break;
    }
    if (check_counter >= (receive_buf_counter_ - 1))
      break;
    else
      check_counter++;
  }  // Find Package In Buffer

  if ((eof_pos - sof_pos) == 11)
  {
    unsigned int temp_var;
    unsigned char data_buffer[8] = { 0 };
    unsigned char valid_buffer[12] = { 0 };

    for (temp_var = 0; temp_var < 12; temp_var++)  // Copy Data To Another Buffer
      valid_buffer[temp_var] = receive_buffer_[sof_pos + temp_var];

    eof_pos++;
    memset(ping_pong_buffer_, 0x00, sizeof(ping_pong_buffer_));
    for (temp_var = 0; temp_var < receive_buf_counter_ - eof_pos; temp_var++)
      ping_pong_buffer_[temp_var] = receive_buffer_[eof_pos + temp_var];
    receive_buf_counter_ = receive_buf_counter_ - eof_pos;
    memset(receive_buffer_, 0x00, sizeof(receive_buffer_));
    for (temp_var = 0; temp_var < receive_buf_counter_; temp_var++)
      receive_buffer_[temp_var] = ping_pong_buffer_[temp_var];

    unsigned char pid_bit = valid_buffer[1] >> 4;  // Get The PID Bit
    if (pid_bit == ((~(valid_buffer[1] & 0x0f)) & 0x0f))
    {  // PID Verify
      for (temp_var = 0; temp_var < 8; ++temp_var)
        data_buffer[temp_var] = valid_buffer[2 + temp_var];
      if (valid_buffer[10] != 0x00)
      {  // Some Byte had been replaced
        unsigned char temp_filter = 0x00;
        for (temp_var = 0; temp_var < 8; ++temp_var)
          if (((valid_buffer[10] & (temp_filter | (0x01 << temp_var))) >> temp_var) == 1)  // This Byte Need To Adjust
            data_buffer[temp_var] = 0xff;                                                  // Adjust to 0xff
      }
      receiveCallBack(pid_bit, data_buffer);
    }
  }
  else if ((eof_pos - sof_pos) != 0 && eof_pos != 0)
  {
    memset(receive_buffer_, 0x00, sizeof(receive_buffer_));
    memset(ping_pong_buffer_, 0x00, sizeof(ping_pong_buffer_));
    receive_buf_counter_ = 0;
  }
}

float SuperCapacitor::int16ToFloat(unsigned short data0)
{
  if (data0 == 0)
    return 0;
  float* fp32;
  unsigned int f_int32 =
      ((data0 & 0x8000) << 16) | (((((data0 >> 10) & 0x1f) - 0x0f + 0x7f) & 0xff) << 23) | ((data0 & 0x03FF) << 13);
  fp32 = reinterpret_cast<float*>(&f_int32);
  return *fp32;
}
}  // namespace rm_referee<|MERGE_RESOLUTION|>--- conflicted
+++ resolved
@@ -242,19 +242,12 @@
           rm_msgs::GameRobotStatus game_robot_status_data;
           memcpy(&game_robot_status_ref, rx_data + 7, sizeof(rm_referee::GameRobotStatus));
 
-<<<<<<< HEAD
-          game_robot_status_data.mains_power_chassis_output = game_robot_status_ref.mains_power_chassis_output;
-          game_robot_status_data.mains_power_gimbal_output = game_robot_status_ref.mains_power_gimbal_output;
-          game_robot_status_data.mains_power_shooter_output = game_robot_status_ref.mains_power_shooter_output;
-          game_robot_status_data.chassis_power_limit = game_robot_status_ref.chassis_power_limit;
-=======
           game_robot_status_data.remain_hp = game_robot_status_ref.remain_hp_;
           game_robot_status_data.max_hp = game_robot_status_ref.max_hp_;
           game_robot_status_data.mains_power_chassis_output = game_robot_status_ref.mains_power_chassis_output_;
           game_robot_status_data.mains_power_gimbal_output = game_robot_status_ref.mains_power_gimbal_output_;
           game_robot_status_data.mains_power_shooter_output = game_robot_status_ref.mains_power_shooter_output_;
           game_robot_status_data.chassis_power_limit = game_robot_status_ref.chassis_power_limit_;
->>>>>>> 25fd5fdf
           game_robot_status_data.shooter_id_1_17_mm_cooling_limit =
               game_robot_status_ref.shooter_id_1_17_mm_cooling_limit;
           game_robot_status_data.shooter_id_1_17_mm_cooling_rate =
