--- conflicted
+++ resolved
@@ -48,13 +48,8 @@
         gimbal_trigger_change_ui_ = new GimbalTriggerChangeUi(rpc_value[i], base_);
       if (rpc_value[i]["name"] == "target")
         target_trigger_change_ui_ = new TargetTriggerChangeUi(rpc_value[i], base_);
-<<<<<<< HEAD
-      if (rpc_value[i]["name"] == "target_scale")
-        target_scale_trigger_change_ui_ = new TargetScaleTriggerChangeUi(rpc_value[i], base_);
-=======
       if (rpc_value[i]["name"] == "target_view_angle")
         target_view_angle_trigger_change_ui_ = new TargetViewAngleTriggerChangeUi(rpc_value[i], base_);
->>>>>>> 7fb7e175
       if (rpc_value[i]["name"] == "camera")
         camera_trigger_change_ui_ = new CameraTriggerChangeUi(rpc_value[i], base_);
     }
@@ -69,19 +64,11 @@
       if (rpc_value[i]["name"] == "progress")
         progress_time_change_ui_ = new ProgressTimeChangeUi(rpc_value[i], base_, &graph_queue_);
       if (rpc_value[i]["name"] == "dart_status")
-<<<<<<< HEAD
-        dart_status_time_change_ui_ = new DartStatusTimeChangeUi(rpc_value[i], base_);
-      if (rpc_value[i]["name"] == "rotation")
-        rotation_time_change_ui_ = new RotationTimeChangeUi(rpc_value[i], base_);
-      if (rpc_value[i]["name"] == "lane_line")
-        lane_line_time_change_ui_ = new LaneLineTimeChangeGroupUi(rpc_value[i], base_);
-=======
         dart_status_time_change_ui_ = new DartStatusTimeChangeUi(rpc_value[i], base_, &graph_queue_);
       if (rpc_value[i]["name"] == "rotation")
         rotation_time_change_ui_ = new RotationTimeChangeUi(rpc_value[i], base_, &graph_queue_);
       if (rpc_value[i]["name"] == "lane_line")
         lane_line_time_change_ui_ = new LaneLineTimeChangeGroupUi(rpc_value[i], base_, &graph_queue_);
->>>>>>> 7fb7e175
     }
 
     ui_nh.getParam("fixed", rpc_value);
@@ -98,11 +85,8 @@
   }
 
   add_ui_timer_ = nh.createTimer(ros::Duration(0.05), std::bind(&RefereeBase::addUi, this), false, false);
-<<<<<<< HEAD
-=======
   send_graph_ui_timer_ =
       nh.createTimer(ros::Duration(0.1), std::bind(&RefereeBase::sendGraphQueueCallback, this), false, false);
->>>>>>> 7fb7e175
 }
 void RefereeBase::addUi()
 {
@@ -110,19 +94,13 @@
   {
     ROS_INFO("End add");
     add_ui_timer_.stop();
-<<<<<<< HEAD
-=======
     send_graph_ui_timer_.start();
->>>>>>> 7fb7e175
     is_adding_ = false;
     return;
   }
 
   ROS_INFO_THROTTLE(0.8, "Adding ui... %.1f%%", (add_ui_times_ / 60.) * 100);
-<<<<<<< HEAD
-=======
   send_graph_ui_timer_.stop();
->>>>>>> 7fb7e175
   if (chassis_trigger_change_ui_)
     chassis_trigger_change_ui_->add();
   if (gimbal_trigger_change_ui_)
@@ -131,13 +109,8 @@
     shooter_trigger_change_ui_->add();
   if (target_trigger_change_ui_)
     target_trigger_change_ui_->add();
-<<<<<<< HEAD
-  if (target_scale_trigger_change_ui_)
-    target_scale_trigger_change_ui_->add();
-=======
   if (target_view_angle_trigger_change_ui_)
     target_view_angle_trigger_change_ui_->add();
->>>>>>> 7fb7e175
   if (camera_trigger_change_ui_)
     camera_trigger_change_ui_->add();
   if (fixed_ui_)
@@ -212,15 +185,9 @@
                                        ros::Time& last_get_data_time)
 {
   if (capacitor_time_change_ui_ && !is_adding_)
-<<<<<<< HEAD
     capacitor_time_change_ui_->updateRemainCharge(data.capacity_remain_charge, last_get_data_time);
   if (chassis_trigger_change_ui_ && !is_adding_)
     chassis_trigger_change_ui_->updateCapacityResetStatus();
-=======
-    capacitor_time_change_ui_->updateCapacityData(data, last_get_data_time);
-  if (chassis_trigger_change_ui_ && !is_adding_)
-    chassis_trigger_change_ui_->updateCapacityData(data);
->>>>>>> 7fb7e175
 }
 void RefereeBase::powerHeatDataCallBack(const rm_msgs::PowerHeatData& data, const ros::Time& last_get_data_time)
 {
@@ -239,11 +206,7 @@
   if (effort_time_change_ui_ && !is_adding_)
     effort_time_change_ui_->updateJointStateData(data, ros::Time::now());
   if (rotation_time_change_ui_ && !is_adding_)
-<<<<<<< HEAD
-    rotation_time_change_ui_->update();
-=======
     rotation_time_change_ui_->updateForQueue();
->>>>>>> 7fb7e175
   if (lane_line_time_change_ui_ && !is_adding_)
     lane_line_time_change_ui_->updateJointStateData(data, ros::Time::now());
 }
@@ -320,12 +283,7 @@
 }
 void RefereeBase::trackCallBack(const rm_msgs::TrackDataConstPtr& data)
 {
-<<<<<<< HEAD
-  if (target_scale_trigger_change_ui_)
-    target_scale_trigger_change_ui_->updateTrackID(data->id);
-=======
   if (target_view_angle_trigger_change_ui_)
     target_view_angle_trigger_change_ui_->updateTrackID(data->id);
->>>>>>> 7fb7e175
 }
 }  // namespace rm_referee