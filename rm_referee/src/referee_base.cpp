--- conflicted
+++ resolved
@@ -28,10 +28,7 @@
   RefereeBase::manual_data_sub_ =
       nh.subscribe<rm_msgs::ManualToReferee>("/manual_to_referee", 10, &RefereeBase::manualDataCallBack, this);
   RefereeBase::camera_name_sub_ = nh.subscribe("/camera_name", 10, &RefereeBase::cameraNameCallBack, this);
-<<<<<<< HEAD
   RefereeBase::balance_state_sub_ = nh.subscribe("/state", 10, &RefereeBase::balanceStateCallback, this);
-=======
->>>>>>> 348ee1f2
   RefereeBase::track_sub_ = nh.subscribe<rm_msgs::TrackData>("/track", 10, &RefereeBase::trackCallBack, this);
   if (base_.robot_id_ == rm_referee::RobotId::RED_RADAR || base_.robot_id_ == rm_referee::RobotId::BLUE_RADAR)
     RefereeBase::radar_date_sub_ =
@@ -52,13 +49,8 @@
         gimbal_trigger_change_ui_ = new GimbalTriggerChangeUi(rpc_value[i], base_);
       if (rpc_value[i]["name"] == "target")
         target_trigger_change_ui_ = new TargetTriggerChangeUi(rpc_value[i], base_);
-<<<<<<< HEAD
-      if (rpc_value[i]["name"] == "target_scale")
-        target_scale_trigger_change_ui_ = new TargetScaleTriggerChangeUi(rpc_value[i], base_);
-=======
       if (rpc_value[i]["name"] == "target_view_angle")
         target_view_angle_trigger_change_ui_ = new TargetViewAngleTriggerChangeUi(rpc_value[i], base_);
->>>>>>> 348ee1f2
       if (rpc_value[i]["name"] == "camera")
         camera_trigger_change_ui_ = new CameraTriggerChangeUi(rpc_value[i], base_);
     }
@@ -73,21 +65,13 @@
       if (rpc_value[i]["name"] == "progress")
         progress_time_change_ui_ = new ProgressTimeChangeUi(rpc_value[i], base_, &graph_queue_);
       if (rpc_value[i]["name"] == "dart_status")
-<<<<<<< HEAD
-        dart_status_time_change_ui_ = new DartStatusTimeChangeUi(rpc_value[i], base_);
-      if (rpc_value[i]["name"] == "rotation")
-        rotation_time_change_ui_ = new RotationTimeChangeUi(rpc_value[i], base_);
-      if (rpc_value[i]["name"] == "lane_line")
-        lane_line_time_change_ui_ = new LaneLineTimeChangeGroupUi(rpc_value[i], base_);
-      if (rpc_value[i]["name"] == "balance_pitch")
-        balance_pitch_time_change_group_ui_ = new BalancePitchTimeChangeGroupUi(rpc_value[i], base_);
-=======
         dart_status_time_change_ui_ = new DartStatusTimeChangeUi(rpc_value[i], base_, &graph_queue_);
       if (rpc_value[i]["name"] == "rotation")
         rotation_time_change_ui_ = new RotationTimeChangeUi(rpc_value[i], base_, &graph_queue_);
       if (rpc_value[i]["name"] == "lane_line")
         lane_line_time_change_ui_ = new LaneLineTimeChangeGroupUi(rpc_value[i], base_, &graph_queue_);
->>>>>>> 348ee1f2
+      if (rpc_value[i]["name"] == "balance_pitch")
+        balance_pitch_time_change_group_ui_ = new BalancePitchTimeChangeGroupUi(rpc_value[i], base_);
     }
 
     ui_nh.getParam("fixed", rpc_value);
@@ -104,11 +88,8 @@
   }
 
   add_ui_timer_ = nh.createTimer(ros::Duration(0.05), std::bind(&RefereeBase::addUi, this), false, false);
-<<<<<<< HEAD
-=======
   send_graph_ui_timer_ =
       nh.createTimer(ros::Duration(0.1), std::bind(&RefereeBase::sendGraphQueueCallback, this), false, false);
->>>>>>> 348ee1f2
 }
 void RefereeBase::addUi()
 {
@@ -116,19 +97,11 @@
   {
     ROS_INFO("End add");
     add_ui_timer_.stop();
-<<<<<<< HEAD
-=======
-    send_graph_ui_timer_.start();
->>>>>>> 348ee1f2
     is_adding_ = false;
     return;
   }
 
   ROS_INFO_THROTTLE(0.8, "Adding ui... %.1f%%", (add_ui_times_ / 60.) * 100);
-<<<<<<< HEAD
-=======
-  send_graph_ui_timer_.stop();
->>>>>>> 348ee1f2
   if (chassis_trigger_change_ui_)
     chassis_trigger_change_ui_->add();
   if (gimbal_trigger_change_ui_)
@@ -137,13 +110,8 @@
     shooter_trigger_change_ui_->add();
   if (target_trigger_change_ui_)
     target_trigger_change_ui_->add();
-<<<<<<< HEAD
-  if (target_scale_trigger_change_ui_)
-    target_scale_trigger_change_ui_->add();
-=======
   if (target_view_angle_trigger_change_ui_)
     target_view_angle_trigger_change_ui_->add();
->>>>>>> 348ee1f2
   if (camera_trigger_change_ui_)
     camera_trigger_change_ui_->add();
   if (fixed_ui_)
@@ -240,11 +208,7 @@
   if (effort_time_change_ui_ && !is_adding_)
     effort_time_change_ui_->updateJointStateData(data, ros::Time::now());
   if (rotation_time_change_ui_ && !is_adding_)
-<<<<<<< HEAD
-    rotation_time_change_ui_->update();
-=======
     rotation_time_change_ui_->updateForQueue();
->>>>>>> 348ee1f2
   if (lane_line_time_change_ui_ && !is_adding_)
     lane_line_time_change_ui_->updateJointStateData(data, ros::Time::now());
 }
@@ -321,17 +285,12 @@
 }
 void RefereeBase::trackCallBack(const rm_msgs::TrackDataConstPtr& data)
 {
-<<<<<<< HEAD
-  if (target_scale_trigger_change_ui_)
-    target_scale_trigger_change_ui_->updateTrackID(data->id);
+  if (target_view_angle_trigger_change_ui_)
+    target_view_angle_trigger_change_ui_->updateTrackID(data->id);
 }
 void RefereeBase::balanceStateCallback(const rm_msgs::BalanceStateConstPtr& data)
 {
   if (balance_pitch_time_change_group_ui_)
     balance_pitch_time_change_group_ui_->calculatePointPosition(data, ros::Time::now());
-=======
-  if (target_view_angle_trigger_change_ui_)
-    target_view_angle_trigger_change_ui_->updateTrackID(data->id);
->>>>>>> 348ee1f2
 }
 }  // namespace rm_referee