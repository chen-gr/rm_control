--- conflicted
+++ resolved
@@ -128,6 +128,8 @@
     target_view_angle_trigger_change_ui_->add();
   if (camera_trigger_change_ui_)
     camera_trigger_change_ui_->add();
+  if (fixed_ui_)
+    fixed_ui_->add();
   if (effort_time_change_ui_)
     effort_time_change_ui_->add();
   if (progress_time_change_ui_)
@@ -144,17 +146,12 @@
     balance_pitch_time_change_group_ui_->add();
   if (pitch_angle_time_change_ui_)
     pitch_angle_time_change_ui_->add();
-<<<<<<< HEAD
-  if (fixed_ui_)
-    fixed_ui_->add();
-=======
   if (engineer_joint1_time_change_ui)
     engineer_joint1_time_change_ui->add();
   if (engineer_joint2_time_change_ui)
     engineer_joint2_time_change_ui->add();
   if (engineer_joint3_time_change_ui)
     engineer_joint3_time_change_ui->add();
->>>>>>> 9532d2a9
   add_ui_times_++;
 }
 
