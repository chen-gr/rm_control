//
// Created by ljq on 2022/5/17.
//

#include "rm_referee/referee_base.h"

namespace rm_referee
{
RefereeBase::RefereeBase(ros::NodeHandle& nh, Base& base) : base_(base), nh_(nh)
{
  RefereeBase::joint_state_sub_ =
      nh.subscribe<sensor_msgs::JointState>("/joint_states", 10, &RefereeBase::jointStateCallback, this);
  RefereeBase::actuator_state_sub_ =
      nh.subscribe<rm_msgs::ActuatorState>("/actuator_states", 10, &RefereeBase::actuatorStateCallback, this);
  RefereeBase::dbus_sub_ = nh.subscribe<rm_msgs::DbusData>("/dbus_data", 10, &RefereeBase::dbusDataCallback, this);
  RefereeBase::chassis_cmd_sub_ =
      nh.subscribe<rm_msgs::ChassisCmd>("/cmd_chassis", 10, &RefereeBase::chassisCmdDataCallback, this);
  RefereeBase::vel2D_cmd_sub_ =
      nh.subscribe<geometry_msgs::Twist>("/cmd_vel", 10, &RefereeBase::vel2DCmdDataCallback, this);
  RefereeBase::shoot_state_sub_ = nh.subscribe<rm_msgs::ShootState>("/controllers/shooter_controller/state", 10,
                                                                    &RefereeBase::shootStateCallback, this);
  RefereeBase::gimbal_cmd_sub_ = nh.subscribe<rm_msgs::GimbalCmd>("/controllers/gimbal_controller/command", 10,
                                                                  &RefereeBase::gimbalCmdDataCallback, this);
  RefereeBase::card_cmd_sub_ = nh.subscribe<rm_msgs::StateCmd>("/controllers/card_controller/command", 10,
                                                               &RefereeBase::cardCmdDataCallback, this);
  RefereeBase::engineer_cmd_sub_ =
      nh.subscribe<rm_msgs::EngineerUi>("/engineer_ui", 10, &RefereeBase::engineerUiDataCallback, this);
  RefereeBase::manual_data_sub_ =
      nh.subscribe<rm_msgs::ManualToReferee>("/manual_to_referee", 10, &RefereeBase::manualDataCallBack, this);
  RefereeBase::camera_name_sub_ = nh.subscribe("/camera_name", 10, &RefereeBase::cameraNameCallBack, this);
  RefereeBase::balance_state_sub_ = nh.subscribe("/state", 10, &RefereeBase::balanceStateCallback, this);
  RefereeBase::track_sub_ = nh.subscribe<rm_msgs::TrackData>("/track", 10, &RefereeBase::trackCallBack, this);
  RefereeBase::map_sentry_sub_ =
      nh.subscribe<rm_msgs::MapSentryData>("/map_sentry_data", 10, &RefereeBase::mapSentryCallback, this);
  RefereeBase::radar_receive_sub_ =
      nh.subscribe<rm_msgs::ClientMapReceiveData>("/rm_radar", 10, &RefereeBase::radarReceiveCallback, this);
  XmlRpc::XmlRpcValue rpc_value;
  send_ui_queue_delay_ = getParam(nh, "send_ui_queue_delay", 0.15);
  add_ui_frequency_ = getParam(nh, "add_ui_frequency", 5);
  add_ui_max_times_ = getParam(nh, "add_ui_max_times", 10);
  interactive_data_sender_ = new UiBase(rpc_value, base_);
  if (nh.hasParam("ui"))
  {
    ros::NodeHandle ui_nh(nh, "ui");
    graph_queue_sender_ = new GroupUiBase(rpc_value, base_);
    ui_nh.getParam("trigger_change", rpc_value);
    for (int i = 0; i < rpc_value.size(); i++)
    {
      if (rpc_value[i]["name"] == "chassis")
        chassis_trigger_change_ui_ = new ChassisTriggerChangeUi(rpc_value[i], base_);
      if (rpc_value[i]["name"] == "shooter")
        shooter_trigger_change_ui_ = new ShooterTriggerChangeUi(rpc_value[i], base_);
      if (rpc_value[i]["name"] == "gimbal")
        gimbal_trigger_change_ui_ = new GimbalTriggerChangeUi(rpc_value[i], base_);
      if (rpc_value[i]["name"] == "target")
        target_trigger_change_ui_ = new TargetTriggerChangeUi(rpc_value[i], base_);
      if (rpc_value[i]["name"] == "target_view_angle")
        target_view_angle_trigger_change_ui_ = new TargetViewAngleTriggerChangeUi(rpc_value[i], base_);
      if (rpc_value[i]["name"] == "camera")
        camera_trigger_change_ui_ = new CameraTriggerChangeUi(rpc_value[i], base_);
    }

    ui_nh.getParam("time_change", rpc_value);
    for (int i = 0; i < rpc_value.size(); i++)
    {
      if (rpc_value[i]["name"] == "capacitor")
        capacitor_time_change_ui_ = new CapacitorTimeChangeUi(rpc_value[i], base_, &graph_queue_);
      if (rpc_value[i]["name"] == "effort")
        effort_time_change_ui_ = new EffortTimeChangeUi(rpc_value[i], base_, &graph_queue_);
      if (rpc_value[i]["name"] == "progress")
        progress_time_change_ui_ = new ProgressTimeChangeUi(rpc_value[i], base_, &graph_queue_);
      if (rpc_value[i]["name"] == "dart_status")
        dart_status_time_change_ui_ = new DartStatusTimeChangeUi(rpc_value[i], base_, &graph_queue_);
      if (rpc_value[i]["name"] == "rotation")
        rotation_time_change_ui_ = new RotationTimeChangeUi(rpc_value[i], base_, &graph_queue_);
      if (rpc_value[i]["name"] == "lane_line")
        lane_line_time_change_ui_ = new LaneLineTimeChangeGroupUi(rpc_value[i], base_, &graph_queue_);
      if (rpc_value[i]["name"] == "pitch")
        pitch_angle_time_change_ui_ = new PitchAngleTimeChangeUi(rpc_value[i], base_, &graph_queue_);
      if (rpc_value[i]["name"] == "balance_pitch")
        balance_pitch_time_change_group_ui_ = new BalancePitchTimeChangeGroupUi(rpc_value[i], base_, &graph_queue_);
      if (rpc_value[i]["name"] == "engineer_joint1")
        engineer_joint1_time_change_ui = new JointValueTimeChangeUi(rpc_value[i], base_, &graph_queue_,"joint1");
      if (rpc_value[i]["name"] == "engineer_joint2")
        engineer_joint2_time_change_ui = new JointValueTimeChangeUi(rpc_value[i], base_, &graph_queue_,"joint2");
      if (rpc_value[i]["name"] == "engineer_joint3")
          engineer_joint3_time_change_ui = new JointValueTimeChangeUi(rpc_value[i], base_, &graph_queue_,"joint3");
      if (rpc_value[i]["name"] == "engineer_tf")
          engineer_tf_time_change_ui = new SpaceTfTimeChangeGroupUi(rpc_value[i], base_, &graph_queue_,"engineer_tf");
    }

    ui_nh.getParam("fixed", rpc_value);
    fixed_ui_ = new FixedUi(rpc_value, base_);

    ui_nh.getParam("flash", rpc_value);
    for (int i = 0; i < rpc_value.size(); i++)
    {
      if (rpc_value[i]["name"] == "cover")
        cover_flash_ui_ = new CoverFlashUi(rpc_value[i], base_);
      if (rpc_value[i]["name"] == "spin")
        spin_flash_ui_ = new SpinFlashUi(rpc_value[i], base_);
    }
  }

  add_ui_timer_ =
      nh.createTimer(ros::Duration(1. / add_ui_frequency_), std::bind(&RefereeBase::addUi, this), false, false);
  send_graph_ui_timer_ = nh.createTimer(ros::Duration(send_ui_queue_delay_),
                                        std::bind(&RefereeBase::sendGraphQueueCallback, this), false, true);
}
void RefereeBase::addUi()
{
  if (add_ui_times_ > add_ui_max_times_)
  {
    ROS_INFO("End add");
    add_ui_timer_.stop();
    is_adding_ = false;
    return;
  }

  ROS_INFO_THROTTLE(0.8, "Adding ui... %.1f%%", (add_ui_times_ / static_cast<double>(add_ui_max_times_)) * 100);
  if (fixed_ui_)
      fixed_ui_->add();
  if (stone_num_trigger_change_ui_)
      stone_num_trigger_change_ui_->add();
  if (engineer_joint1_time_change_ui)
    engineer_joint1_time_change_ui->add();
  if (engineer_joint2_time_change_ui)
    engineer_joint2_time_change_ui->add();
  if (engineer_joint3_time_change_ui)
    engineer_joint3_time_change_ui->add();
  if (engineer_tf_time_change_ui)
    engineer_tf_time_change_ui->add();
  if (chassis_trigger_change_ui_)
    chassis_trigger_change_ui_->add();
  if (gimbal_trigger_change_ui_)
    gimbal_trigger_change_ui_->add();
  if (shooter_trigger_change_ui_)
    shooter_trigger_change_ui_->add();
  if (target_trigger_change_ui_)
    target_trigger_change_ui_->add();
  if (target_view_angle_trigger_change_ui_)
    target_view_angle_trigger_change_ui_->add();
  if (camera_trigger_change_ui_)
    camera_trigger_change_ui_->add();
<<<<<<< HEAD
  if (drag_state_trigger_change_ui_)
    drag_state_trigger_change_ui_->add();
  if (gripper_state_trigger_change_ui_)
    gripper_state_trigger_change_ui_->add();
  if (exchange_state_trigger_change_ui_)
    exchange_state_trigger_change_ui_->add();
  if (planning_result_trigger_change_ui_)
    planning_result_trigger_change_ui_->add();
  if (step_name_trigger_change_ui_)
    step_name_trigger_change_ui_->add();
  if (servo_mode_trigger_change_ui_)
    servo_mode_trigger_change_ui_->add();
  if (reversal_state_trigger_change_ui_)
    reversal_state_trigger_change_ui_->add();
  if (joint_temperature_trigger_change_ui_)
    joint_temperature_trigger_change_ui_->add();
=======
  if (fixed_ui_)
    fixed_ui_->add();
>>>>>>> 228c7bcd
  if (effort_time_change_ui_)
    effort_time_change_ui_->add();
  if (progress_time_change_ui_)
    progress_time_change_ui_->add();
  if (dart_status_time_change_ui_)
    dart_status_time_change_ui_->add();
  if (capacitor_time_change_ui_)
    capacitor_time_change_ui_->add();
  if (rotation_time_change_ui_)
    rotation_time_change_ui_->add();
  if (lane_line_time_change_ui_)
    lane_line_time_change_ui_->add();
  if (balance_pitch_time_change_group_ui_)
    balance_pitch_time_change_group_ui_->add();
  if (pitch_angle_time_change_ui_)
    pitch_angle_time_change_ui_->add();
  add_ui_times_++;
}

void RefereeBase::sendGraphQueueCallback()
{
  if (graph_queue_.size() > 20)
  {
    ROS_WARN_THROTTLE(2.0, "Sending UI too frequently, please modify the configuration file or code to "
                           "reduce the frequency");
    while (graph_queue_.size() > 20)
      graph_queue_.pop_back();
  }

  int index = graph_queue_.size() - 1;
  if (graph_queue_.size() >= 7)
  {
    graph_queue_sender_->sendSevenGraph(ros::Time::now(), &graph_queue_.at(index), &graph_queue_.at(index - 1),
                                        &graph_queue_.at(index - 2), &graph_queue_.at(index - 3),
                                        &graph_queue_.at(index - 4), &graph_queue_.at(index - 5),
                                        &graph_queue_.at(index - 6));
    for (int i = 0; i < 7; i++)
      graph_queue_.pop_back();
  }
  else if (graph_queue_.size() >= 5)
  {
    graph_queue_sender_->sendFiveGraph(ros::Time::now(), &graph_queue_.at(index), &graph_queue_.at(index - 1),
                                       &graph_queue_.at(index - 2), &graph_queue_.at(index - 3),
                                       &graph_queue_.at(index - 4));
    for (int i = 0; i < 5; i++)
      graph_queue_.pop_back();
  }
  else if (graph_queue_.size() >= 2)
  {
    graph_queue_sender_->sendDoubleGraph(ros::Time::now(), &graph_queue_.at(index), &graph_queue_.at(index - 1));
    for (int i = 0; i < 2; i++)
      graph_queue_.pop_back();
  }
  else if (graph_queue_.size() == 1)
  {
    graph_queue_sender_->sendSingleGraph(ros::Time::now(), &graph_queue_.at(index));
    graph_queue_.pop_back();
  }

  send_graph_ui_timer_.start();
}

void RefereeBase::robotStatusDataCallBack(const rm_msgs::GameRobotStatus& data, const ros::Time& last_get_data_time)
{
  if (fixed_ui_ && !is_adding_)
    fixed_ui_->update();
}
void RefereeBase::gameStatusDataCallBack(const rm_msgs::GameStatus& data, const ros::Time& last_get_data_time)
{
}
void RefereeBase::capacityDataCallBack(const rm_msgs::PowerManagementSampleAndStatusData& data,
                                       ros::Time& last_get_data_time)
{
  if (capacitor_time_change_ui_ && !is_adding_)
    capacitor_time_change_ui_->updateRemainCharge(data.capacity_remain_charge, last_get_data_time);
  if (chassis_trigger_change_ui_ && !is_adding_)
    chassis_trigger_change_ui_->updateCapacityResetStatus();
}
void RefereeBase::powerHeatDataCallBack(const rm_msgs::PowerHeatData& data, const ros::Time& last_get_data_time)
{
}
void RefereeBase::robotHurtDataCallBack(const rm_msgs::RobotHurt& data, const ros::Time& last_get_data_time)
{
}
void RefereeBase::interactiveDataCallBack(const rm_referee::InteractiveData& data, const ros::Time& last_get_data_time)
{
}
void RefereeBase::eventDataCallBack(const rm_msgs::EventData& data, const ros::Time& last_get_data_time)
{
}
void RefereeBase::jointStateCallback(const sensor_msgs::JointState::ConstPtr& data)
{
  if (engineer_joint1_time_change_ui && !is_adding_)
    engineer_joint1_time_change_ui->updateJointStateData(data, ros::Time::now());
  if (engineer_joint2_time_change_ui && !is_adding_)
    engineer_joint2_time_change_ui->updateJointStateData(data, ros::Time::now());
  if (engineer_joint3_time_change_ui && !is_adding_)
    engineer_joint3_time_change_ui->updateJointStateData(data, ros::Time::now());
  if (engineer_tf_time_change_ui && !is_adding_)
    engineer_tf_time_change_ui->updateJointStateData(data, ros::Time::now());
  if (effort_time_change_ui_ && !is_adding_)
    effort_time_change_ui_->updateJointStateData(data, ros::Time::now());
  if (rotation_time_change_ui_ && !is_adding_)
    rotation_time_change_ui_->updateForQueue();
  if (lane_line_time_change_ui_ && !is_adding_)
    lane_line_time_change_ui_->updateJointStateData(data, ros::Time::now());
  if (pitch_angle_time_change_ui_ && !is_adding_)
    pitch_angle_time_change_ui_->updateJointStateData(data, ros::Time::now());
}
void RefereeBase::actuatorStateCallback(const rm_msgs::ActuatorState::ConstPtr& data)
{
}
void RefereeBase::dbusDataCallback(const rm_msgs::DbusData::ConstPtr& data)
{
  if (add_ui_flag_ && data->s_r == rm_msgs::DbusData::UP)
  {
    add_ui_flag_ = false;
    is_adding_ = true;
    add_ui_timer_.start();
    add_ui_times_ = 0;
  }
  if (data->s_r != rm_msgs::DbusData::UP)
  {
    add_ui_flag_ = true;
    add_ui_timer_.stop();
  }
  if (chassis_trigger_change_ui_)
    chassis_trigger_change_ui_->updateDbusData(data);
}
void RefereeBase::chassisCmdDataCallback(const rm_msgs::ChassisCmd::ConstPtr& data)
{
  if (chassis_trigger_change_ui_)
    chassis_trigger_change_ui_->updateChassisCmdData(data);
  if (spin_flash_ui_ && !is_adding_)
    spin_flash_ui_->updateChassisCmdData(data, ros::Time::now());
}
void RefereeBase::vel2DCmdDataCallback(const geometry_msgs::Twist::ConstPtr& data)
{
}
void RefereeBase::shootStateCallback(const rm_msgs::ShootState::ConstPtr& data)
{
  if (target_trigger_change_ui_ && !is_adding_)
    target_trigger_change_ui_->updateShootStateData(data);
  if (shooter_trigger_change_ui_ && !is_adding_)
    shooter_trigger_change_ui_->updateShootStateData(data);
}
void RefereeBase::gimbalCmdDataCallback(const rm_msgs::GimbalCmd::ConstPtr& data)
{
  if (gimbal_trigger_change_ui_ && !is_adding_)
    gimbal_trigger_change_ui_->updateGimbalCmdData(data);
}
void RefereeBase::cardCmdDataCallback(const rm_msgs::StateCmd::ConstPtr& data)
{
}
void RefereeBase::engineerUiDataCallback(const rm_msgs::EngineerUi::ConstPtr& data)
{
  if (progress_time_change_ui_ && !is_adding_)
    progress_time_change_ui_->updateEngineerUiData(data, ros::Time::now());
}
void RefereeBase::manualDataCallBack(const rm_msgs::ManualToReferee::ConstPtr& data)
{
  if (chassis_trigger_change_ui_)
    chassis_trigger_change_ui_->updateManualCmdData(data);
  if (shooter_trigger_change_ui_ && !is_adding_)
    shooter_trigger_change_ui_->updateManualCmdData(data);
  if (gimbal_trigger_change_ui_ && !is_adding_)
    gimbal_trigger_change_ui_->updateManualCmdData(data);
  if (target_trigger_change_ui_ && !is_adding_)
    target_trigger_change_ui_->updateManualCmdData(data);
  if (cover_flash_ui_ && !is_adding_)
    cover_flash_ui_->updateManualCmdData(data, ros::Time::now());
}
void RefereeBase::radarDataCallBack(const std_msgs::Int8MultiArrayConstPtr& data)
{
}
void RefereeBase::cameraNameCallBack(const std_msgs::StringConstPtr& data)
{
  if (camera_trigger_change_ui_ && !is_adding_)
    camera_trigger_change_ui_->updateCameraName(data);
}
void RefereeBase::trackCallBack(const rm_msgs::TrackDataConstPtr& data)
{
  if (target_view_angle_trigger_change_ui_ && !is_adding_)
    target_view_angle_trigger_change_ui_->updateTrackID(data->id);
}
void RefereeBase::balanceStateCallback(const rm_msgs::BalanceStateConstPtr& data)
{
  if (balance_pitch_time_change_group_ui_)
    balance_pitch_time_change_group_ui_->calculatePointPosition(data, ros::Time::now());
}
void RefereeBase::radarReceiveCallback(const rm_msgs::ClientMapReceiveData::ConstPtr& data)
{
  rm_referee::ClientMapReceiveData send_data;
  send_data.target_position_x = data->target_position_x;
  send_data.target_position_y = data->target_position_y;
  send_data.target_robot_ID = data->target_robot_ID;

  interactive_data_sender_->sendRadarInteractiveData(send_data);
}
void RefereeBase::mapSentryCallback(const rm_msgs::MapSentryDataConstPtr& data)
{
  interactive_data_sender_->sendMapSentryData(data);
}
}  // namespace rm_referee<|MERGE_RESOLUTION|>--- conflicted
+++ resolved
@@ -79,14 +79,6 @@
         pitch_angle_time_change_ui_ = new PitchAngleTimeChangeUi(rpc_value[i], base_, &graph_queue_);
       if (rpc_value[i]["name"] == "balance_pitch")
         balance_pitch_time_change_group_ui_ = new BalancePitchTimeChangeGroupUi(rpc_value[i], base_, &graph_queue_);
-      if (rpc_value[i]["name"] == "engineer_joint1")
-        engineer_joint1_time_change_ui = new JointValueTimeChangeUi(rpc_value[i], base_, &graph_queue_,"joint1");
-      if (rpc_value[i]["name"] == "engineer_joint2")
-        engineer_joint2_time_change_ui = new JointValueTimeChangeUi(rpc_value[i], base_, &graph_queue_,"joint2");
-      if (rpc_value[i]["name"] == "engineer_joint3")
-          engineer_joint3_time_change_ui = new JointValueTimeChangeUi(rpc_value[i], base_, &graph_queue_,"joint3");
-      if (rpc_value[i]["name"] == "engineer_tf")
-          engineer_tf_time_change_ui = new SpaceTfTimeChangeGroupUi(rpc_value[i], base_, &graph_queue_,"engineer_tf");
     }
 
     ui_nh.getParam("fixed", rpc_value);
@@ -118,18 +110,6 @@
   }
 
   ROS_INFO_THROTTLE(0.8, "Adding ui... %.1f%%", (add_ui_times_ / static_cast<double>(add_ui_max_times_)) * 100);
-  if (fixed_ui_)
-      fixed_ui_->add();
-  if (stone_num_trigger_change_ui_)
-      stone_num_trigger_change_ui_->add();
-  if (engineer_joint1_time_change_ui)
-    engineer_joint1_time_change_ui->add();
-  if (engineer_joint2_time_change_ui)
-    engineer_joint2_time_change_ui->add();
-  if (engineer_joint3_time_change_ui)
-    engineer_joint3_time_change_ui->add();
-  if (engineer_tf_time_change_ui)
-    engineer_tf_time_change_ui->add();
   if (chassis_trigger_change_ui_)
     chassis_trigger_change_ui_->add();
   if (gimbal_trigger_change_ui_)
@@ -142,27 +122,8 @@
     target_view_angle_trigger_change_ui_->add();
   if (camera_trigger_change_ui_)
     camera_trigger_change_ui_->add();
-<<<<<<< HEAD
-  if (drag_state_trigger_change_ui_)
-    drag_state_trigger_change_ui_->add();
-  if (gripper_state_trigger_change_ui_)
-    gripper_state_trigger_change_ui_->add();
-  if (exchange_state_trigger_change_ui_)
-    exchange_state_trigger_change_ui_->add();
-  if (planning_result_trigger_change_ui_)
-    planning_result_trigger_change_ui_->add();
-  if (step_name_trigger_change_ui_)
-    step_name_trigger_change_ui_->add();
-  if (servo_mode_trigger_change_ui_)
-    servo_mode_trigger_change_ui_->add();
-  if (reversal_state_trigger_change_ui_)
-    reversal_state_trigger_change_ui_->add();
-  if (joint_temperature_trigger_change_ui_)
-    joint_temperature_trigger_change_ui_->add();
-=======
   if (fixed_ui_)
     fixed_ui_->add();
->>>>>>> 228c7bcd
   if (effort_time_change_ui_)
     effort_time_change_ui_->add();
   if (progress_time_change_ui_)
@@ -255,14 +216,6 @@
 }
 void RefereeBase::jointStateCallback(const sensor_msgs::JointState::ConstPtr& data)
 {
-  if (engineer_joint1_time_change_ui && !is_adding_)
-    engineer_joint1_time_change_ui->updateJointStateData(data, ros::Time::now());
-  if (engineer_joint2_time_change_ui && !is_adding_)
-    engineer_joint2_time_change_ui->updateJointStateData(data, ros::Time::now());
-  if (engineer_joint3_time_change_ui && !is_adding_)
-    engineer_joint3_time_change_ui->updateJointStateData(data, ros::Time::now());
-  if (engineer_tf_time_change_ui && !is_adding_)
-    engineer_tf_time_change_ui->updateJointStateData(data, ros::Time::now());
   if (effort_time_change_ui_ && !is_adding_)
     effort_time_change_ui_->updateJointStateData(data, ros::Time::now());
   if (rotation_time_change_ui_ && !is_adding_)
