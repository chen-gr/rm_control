//
// Created by ljq on 2022/5/17.
//

#include "rm_referee/referee_base.h"

namespace rm_referee
{
RefereeBase::RefereeBase(ros::NodeHandle& nh, Base& base) : base_(base), nh_(nh)
{
  RefereeBase::joint_state_sub_ =
      nh.subscribe<sensor_msgs::JointState>("/joint_states", 10, &RefereeBase::jointStateCallback, this);
  RefereeBase::actuator_state_sub_ =
      nh.subscribe<rm_msgs::ActuatorState>("/actuator_states", 10, &RefereeBase::actuatorStateCallback, this);
  RefereeBase::dbus_sub_ = nh.subscribe<rm_msgs::DbusData>("/dbus_data", 10, &RefereeBase::dbusDataCallback, this);
  RefereeBase::chassis_cmd_sub_ = nh.subscribe<rm_msgs::ChassisCmd>("/controllers/chassis_controller/command", 10,
                                                                    &RefereeBase::chassisCmdDataCallback, this);
  RefereeBase::vel2D_cmd_sub_ =
      nh.subscribe<geometry_msgs::Twist>("/cmd_vel", 10, &RefereeBase::vel2DCmdDataCallback, this);
  RefereeBase::shoot_state_sub_ = nh.subscribe<rm_msgs::ShootState>("/controllers/shooter_controller/state", 10,
                                                                    &RefereeBase::shootStateCallback, this);
  RefereeBase::gimbal_cmd_sub_ = nh.subscribe<rm_msgs::GimbalCmd>("/controllers/gimbal_controller/command", 10,
                                                                  &RefereeBase::gimbalCmdDataCallback, this);
  RefereeBase::card_cmd_sub_ = nh.subscribe<rm_msgs::StateCmd>("/controllers/card_controller/command", 10,
                                                               &RefereeBase::cardCmdDataCallback, this);
  RefereeBase::engineer_cmd_sub_ =
      nh.subscribe<rm_msgs::EngineerUi>("/engineer_ui", 10, &RefereeBase::engineerUiDataCallback, this);
  RefereeBase::manual_data_sub_ =
      nh.subscribe<rm_msgs::ManualToReferee>("/manual_to_referee", 10, &RefereeBase::manualDataCallBack, this);
  RefereeBase::camera_name_sub_ = nh.subscribe("/camera_name", 10, &RefereeBase::cameraNameCallBack, this);
  RefereeBase::balance_state_sub_ = nh.subscribe("/state", 10, &RefereeBase::balanceStateCallback, this);
  RefereeBase::track_sub_ = nh.subscribe<rm_msgs::TrackData>("/track", 10, &RefereeBase::trackCallBack, this);
  if (base_.robot_id_ == rm_referee::RobotId::RED_RADAR || base_.robot_id_ == rm_referee::RobotId::BLUE_RADAR)
    RefereeBase::radar_date_sub_ =
        nh.subscribe<std_msgs::Int8MultiArray>("/data", 10, &RefereeBase::radarDataCallBack, this);
  XmlRpc::XmlRpcValue rpc_value;
  send_ui_queue_delay_ = getParam(nh, "send_ui_queue_delay", 0.15);
  add_ui_frequency_ = getParam(nh, "add_ui_frequency", 5);
  add_ui_max_times_ = getParam(nh, "add_ui_max_times", 10);
  if (nh.hasParam("ui"))
  {
    ros::NodeHandle ui_nh(nh, "ui");
    graph_queue_sender_ = new GroupUiBase(rpc_value, base_);
    ui_nh.getParam("trigger_change", rpc_value);
    for (int i = 0; i < rpc_value.size(); i++)
    {
      if (rpc_value[i]["name"] == "chassis")
        chassis_trigger_change_ui_ = new ChassisTriggerChangeUi(rpc_value[i], base_);
      if (rpc_value[i]["name"] == "shooter")
        shooter_trigger_change_ui_ = new ShooterTriggerChangeUi(rpc_value[i], base_);
      if (rpc_value[i]["name"] == "gimbal")
        gimbal_trigger_change_ui_ = new GimbalTriggerChangeUi(rpc_value[i], base_);
      if (rpc_value[i]["name"] == "target")
        target_trigger_change_ui_ = new TargetTriggerChangeUi(rpc_value[i], base_);
      if (rpc_value[i]["name"] == "target_view_angle")
        target_view_angle_trigger_change_ui_ = new TargetViewAngleTriggerChangeUi(rpc_value[i], base_);
      if (rpc_value[i]["name"] == "camera")
        camera_trigger_change_ui_ = new CameraTriggerChangeUi(rpc_value[i], base_);
    }

    ui_nh.getParam("time_change", rpc_value);
    for (int i = 0; i < rpc_value.size(); i++)
    {
      if (rpc_value[i]["name"] == "capacitor")
        capacitor_time_change_ui_ = new CapacitorTimeChangeUi(rpc_value[i], base_, &graph_queue_);
      if (rpc_value[i]["name"] == "effort")
        effort_time_change_ui_ = new EffortTimeChangeUi(rpc_value[i], base_, &graph_queue_);
      if (rpc_value[i]["name"] == "progress")
        progress_time_change_ui_ = new ProgressTimeChangeUi(rpc_value[i], base_, &graph_queue_);
      if (rpc_value[i]["name"] == "dart_status")
        dart_status_time_change_ui_ = new DartStatusTimeChangeUi(rpc_value[i], base_, &graph_queue_);
      if (rpc_value[i]["name"] == "rotation")
        rotation_time_change_ui_ = new RotationTimeChangeUi(rpc_value[i], base_, &graph_queue_);
      if (rpc_value[i]["name"] == "lane_line")
        lane_line_time_change_ui_ = new LaneLineTimeChangeGroupUi(rpc_value[i], base_, &graph_queue_);
<<<<<<< HEAD
      if (rpc_value[i]["name"] == "pitch")
        pitch_angle_time_change_ui_ = new PitchAngleTimeChangeUi(rpc_value[i], base_, &graph_queue_);
=======
      if (rpc_value[i]["name"] == "balance_pitch")
        balance_pitch_time_change_group_ui_ = new BalancePitchTimeChangeGroupUi(rpc_value[i], base_, &graph_queue_);
>>>>>>> 6c9a9e08
    }

    ui_nh.getParam("fixed", rpc_value);
    fixed_ui_ = new FixedUi(rpc_value, base_);

    ui_nh.getParam("flash", rpc_value);
    for (int i = 0; i < rpc_value.size(); i++)
    {
      if (rpc_value[i]["name"] == "cover")
        cover_flash_ui_ = new CoverFlashUi(rpc_value[i], base_);
      if (rpc_value[i]["name"] == "spin")
        spin_flash_ui_ = new SpinFlashUi(rpc_value[i], base_);
    }
  }

  add_ui_timer_ =
      nh.createTimer(ros::Duration(1. / add_ui_frequency_), std::bind(&RefereeBase::addUi, this), false, false);
  send_graph_ui_timer_ = nh.createTimer(ros::Duration(send_ui_queue_delay_),
                                        std::bind(&RefereeBase::sendGraphQueueCallback, this), false, true);
}
void RefereeBase::addUi()
{
  if (add_ui_times_ > add_ui_max_times_)
  {
    ROS_INFO("End add");
    add_ui_timer_.stop();
    is_adding_ = false;
    return;
  }

  ROS_INFO_THROTTLE(0.8, "Adding ui... %.1f%%", (add_ui_times_ / static_cast<double>(add_ui_max_times_)) * 100);
  if (chassis_trigger_change_ui_)
    chassis_trigger_change_ui_->add();
  if (gimbal_trigger_change_ui_)
    gimbal_trigger_change_ui_->add();
  if (shooter_trigger_change_ui_)
    shooter_trigger_change_ui_->add();
  if (target_trigger_change_ui_)
    target_trigger_change_ui_->add();
  if (target_view_angle_trigger_change_ui_)
    target_view_angle_trigger_change_ui_->add();
  if (camera_trigger_change_ui_)
    camera_trigger_change_ui_->add();
  if (fixed_ui_)
    fixed_ui_->add();
  if (effort_time_change_ui_)
    effort_time_change_ui_->add();
  if (progress_time_change_ui_)
    progress_time_change_ui_->add();
  if (dart_status_time_change_ui_)
    dart_status_time_change_ui_->add();
  if (capacitor_time_change_ui_)
    capacitor_time_change_ui_->add();
  if (rotation_time_change_ui_)
    rotation_time_change_ui_->add();
  if (lane_line_time_change_ui_)
    lane_line_time_change_ui_->add();
<<<<<<< HEAD
  if (pitch_angle_time_change_ui_)
    pitch_angle_time_change_ui_->add();
=======
  if (balance_pitch_time_change_group_ui_)
    balance_pitch_time_change_group_ui_->add();
>>>>>>> 6c9a9e08
  add_ui_times_++;
}

void RefereeBase::sendGraphQueueCallback()
{
  if (graph_queue_.size() > 20)
  {
    ROS_WARN_THROTTLE(2.0, "Sending UI too frequently, please modify the configuration file or code to "
                           "reduce the frequency");
    while (graph_queue_.size() > 20)
      graph_queue_.pop_back();
  }

  int index = graph_queue_.size() - 1;
  if (graph_queue_.size() >= 7)
  {
    graph_queue_sender_->sendSevenGraph(ros::Time::now(), &graph_queue_.at(index), &graph_queue_.at(index - 1),
                                        &graph_queue_.at(index - 2), &graph_queue_.at(index - 3),
                                        &graph_queue_.at(index - 4), &graph_queue_.at(index - 5),
                                        &graph_queue_.at(index - 6));
    for (int i = 0; i < 7; i++)
      graph_queue_.pop_back();
  }
  else if (graph_queue_.size() >= 5)
  {
    graph_queue_sender_->sendFiveGraph(ros::Time::now(), &graph_queue_.at(index), &graph_queue_.at(index - 1),
                                       &graph_queue_.at(index - 2), &graph_queue_.at(index - 3),
                                       &graph_queue_.at(index - 4));
    for (int i = 0; i < 5; i++)
      graph_queue_.pop_back();
  }
  else if (graph_queue_.size() >= 2)
  {
    graph_queue_sender_->sendDoubleGraph(ros::Time::now(), &graph_queue_.at(index), &graph_queue_.at(index - 1));
    for (int i = 0; i < 2; i++)
      graph_queue_.pop_back();
  }
  else if (graph_queue_.size() == 1)
  {
    graph_queue_sender_->sendSingleGraph(ros::Time::now(), &graph_queue_.at(index));
    graph_queue_.pop_back();
  }

  send_graph_ui_timer_.start();
}

void RefereeBase::robotStatusDataCallBack(const rm_msgs::GameRobotStatus& data, const ros::Time& last_get_data_time)
{
  if (fixed_ui_ && !is_adding_)
    fixed_ui_->update();
}
void RefereeBase::gameStatusDataCallBack(const rm_msgs::GameStatus& data, const ros::Time& last_get_data_time)
{
}
void RefereeBase::capacityDataCallBack(const rm_msgs::CapacityData& data, ros::Time& last_get_data_time)
{
  if (capacitor_time_change_ui_ && !is_adding_)
    capacitor_time_change_ui_->updateCapacityData(data, last_get_data_time);
  if (chassis_trigger_change_ui_ && !is_adding_)
    chassis_trigger_change_ui_->updateCapacityData(data);
}
void RefereeBase::powerHeatDataCallBack(const rm_msgs::PowerHeatData& data, const ros::Time& last_get_data_time)
{
}
void RefereeBase::robotHurtDataCallBack(const rm_msgs::RobotHurt& data, const ros::Time& last_get_data_time)
{
}
void RefereeBase::interactiveDataCallBack(const rm_referee::InteractiveData& data, const ros::Time& last_get_data_time)
{
}
void RefereeBase::eventDataCallBack(const rm_msgs::EventData& data, const ros::Time& last_get_data_time)
{
}
void RefereeBase::jointStateCallback(const sensor_msgs::JointState::ConstPtr& data)
{
  if (effort_time_change_ui_ && !is_adding_)
    effort_time_change_ui_->updateJointStateData(data, ros::Time::now());
  if (rotation_time_change_ui_ && !is_adding_)
    rotation_time_change_ui_->updateForQueue();
  if (lane_line_time_change_ui_ && !is_adding_)
    lane_line_time_change_ui_->updateJointStateData(data, ros::Time::now());
  if (pitch_angle_time_change_ui_ && !is_adding_)
    pitch_angle_time_change_ui_->updateJointStateData(data, ros::Time::now());
}
void RefereeBase::actuatorStateCallback(const rm_msgs::ActuatorState::ConstPtr& data)
{
}
void RefereeBase::dbusDataCallback(const rm_msgs::DbusData::ConstPtr& data)
{
  if (add_ui_flag_ && data->s_r == rm_msgs::DbusData::UP)
  {
    add_ui_flag_ = false;
    is_adding_ = true;
    add_ui_timer_.start();
    add_ui_times_ = 0;
  }
  if (data->s_r != rm_msgs::DbusData::UP)
  {
    add_ui_flag_ = true;
    add_ui_timer_.stop();
  }
  if (chassis_trigger_change_ui_)
    chassis_trigger_change_ui_->updateDbusData(data);
}
void RefereeBase::chassisCmdDataCallback(const rm_msgs::ChassisCmd::ConstPtr& data)
{
  if (chassis_trigger_change_ui_ && !is_adding_)
    chassis_trigger_change_ui_->updateChassisCmdData(data);
  if (spin_flash_ui_ && !is_adding_)
    spin_flash_ui_->updateChassisCmdData(data, ros::Time::now());
}
void RefereeBase::vel2DCmdDataCallback(const geometry_msgs::Twist::ConstPtr& data)
{
}
void RefereeBase::shootStateCallback(const rm_msgs::ShootState::ConstPtr& data)
{
  if (target_trigger_change_ui_ && !is_adding_)
    target_trigger_change_ui_->updateShootStateData(data);
  if (shooter_trigger_change_ui_ && !is_adding_)
    shooter_trigger_change_ui_->updateShootStateData(data);
}
void RefereeBase::gimbalCmdDataCallback(const rm_msgs::GimbalCmd::ConstPtr& data)
{
  if (gimbal_trigger_change_ui_ && !is_adding_)
    gimbal_trigger_change_ui_->updateGimbalCmdData(data);
}
void RefereeBase::cardCmdDataCallback(const rm_msgs::StateCmd::ConstPtr& data)
{
}
void RefereeBase::engineerUiDataCallback(const rm_msgs::EngineerUi::ConstPtr& data)
{
  if (progress_time_change_ui_ && !is_adding_)
    progress_time_change_ui_->updateEngineerUiData(data, ros::Time::now());
}
void RefereeBase::manualDataCallBack(const rm_msgs::ManualToReferee::ConstPtr& data)
{
  if (chassis_trigger_change_ui_ && !is_adding_)
    chassis_trigger_change_ui_->updateManualCmdData(data);
  if (shooter_trigger_change_ui_ && !is_adding_)
    shooter_trigger_change_ui_->updateManualCmdData(data);
  if (gimbal_trigger_change_ui_ && !is_adding_)
    gimbal_trigger_change_ui_->updateManualCmdData(data);
  if (target_trigger_change_ui_ && !is_adding_)
    target_trigger_change_ui_->updateManualCmdData(data);
  if (cover_flash_ui_ && !is_adding_)
    cover_flash_ui_->updateManualCmdData(data, ros::Time::now());
}
void RefereeBase::radarDataCallBack(const std_msgs::Int8MultiArrayConstPtr& data)
{
}
void RefereeBase::cameraNameCallBack(const std_msgs::StringConstPtr& data)
{
  if (camera_trigger_change_ui_ && !is_adding_)
    camera_trigger_change_ui_->updateCameraName(data);
}
void RefereeBase::trackCallBack(const rm_msgs::TrackDataConstPtr& data)
{
  if (target_view_angle_trigger_change_ui_)
    target_view_angle_trigger_change_ui_->updateTrackID(data->id);
}
void RefereeBase::balanceStateCallback(const rm_msgs::BalanceStateConstPtr& data)
{
  if (balance_pitch_time_change_group_ui_)
    balance_pitch_time_change_group_ui_->calculatePointPosition(data, ros::Time::now());
}
}  // namespace rm_referee<|MERGE_RESOLUTION|>--- conflicted
+++ resolved
@@ -73,13 +73,10 @@
         rotation_time_change_ui_ = new RotationTimeChangeUi(rpc_value[i], base_, &graph_queue_);
       if (rpc_value[i]["name"] == "lane_line")
         lane_line_time_change_ui_ = new LaneLineTimeChangeGroupUi(rpc_value[i], base_, &graph_queue_);
-<<<<<<< HEAD
       if (rpc_value[i]["name"] == "pitch")
         pitch_angle_time_change_ui_ = new PitchAngleTimeChangeUi(rpc_value[i], base_, &graph_queue_);
-=======
       if (rpc_value[i]["name"] == "balance_pitch")
         balance_pitch_time_change_group_ui_ = new BalancePitchTimeChangeGroupUi(rpc_value[i], base_, &graph_queue_);
->>>>>>> 6c9a9e08
     }
 
     ui_nh.getParam("fixed", rpc_value);
@@ -137,13 +134,10 @@
     rotation_time_change_ui_->add();
   if (lane_line_time_change_ui_)
     lane_line_time_change_ui_->add();
-<<<<<<< HEAD
+  if (balance_pitch_time_change_group_ui_)
+    balance_pitch_time_change_group_ui_->add();
   if (pitch_angle_time_change_ui_)
     pitch_angle_time_change_ui_->add();
-=======
-  if (balance_pitch_time_change_group_ui_)
-    balance_pitch_time_change_group_ui_->add();
->>>>>>> 6c9a9e08
   add_ui_times_++;
 }
 
