--- conflicted
+++ resolved
@@ -29,11 +29,6 @@
 {
   for (auto graph : graph_vector_)
     graph.second->setOperation(rm_referee::GraphOperation::ADD);
-<<<<<<< HEAD
-    graph.second->display(true);
-    graph.second->sendUi(ros::Time::now());
-  }
-=======
   for (auto character : character_vector_)
     character.second->setOperation(rm_referee::GraphOperation::ADD);
   displayTwice(false);
@@ -46,7 +41,6 @@
   for (auto character : character_vector_)
     character.second->setOperation(rm_referee::GraphOperation::UPDATE);
   display();
->>>>>>> dee8e11f
 }
 
 void GroupUiBase::erasure()
@@ -327,14 +321,4 @@
   tx_len_ = 0;
 }
 
-void FixedUi::display()
-{
-  for (auto graph : graph_vector_)
-  {
-    graph.second->setOperation(rm_referee::GraphOperation::UPDATE);
-    graph.second->display();
-    graph.second->sendUi(ros::Time::now());
-  }
-}
-
 }  // namespace rm_referee