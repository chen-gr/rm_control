//
// Created by llljjjqqq on 22-11-4.
//

#include "rm_referee/ui/trigger_change_ui.h"

namespace rm_referee
{
void TriggerChangeUi::setContent(const std::string& content)
{
  graph_->setContent(content);
  display();
}

void TriggerChangeUi::display()
{
  graph_->setOperation(rm_referee::GraphOperation::UPDATE);
  graph_->display();
  graph_->sendUi(ros::Time::now());
}

void ChassisTriggerChangeUi::display()
{
  if (s_l_ == rm_msgs::DbusData::MID && s_r_ == rm_msgs::DbusData::UP)
    updateConfig(chassis_mode_, false, 1, false);
  else
    updateConfig(chassis_mode_, power_limit_state_ == rm_common::PowerLimit::BURST, 0,
                 power_limit_state_ == rm_common::PowerLimit::CHARGE);
  graph_->setOperation(rm_referee::GraphOperation::UPDATE);
  graph_->displayTwice(true);
  graph_->sendUi(ros::Time::now());
}

void ChassisTriggerChangeUi::displayInCapacity()
{
  if (key_ctrl_ && key_shift_ && key_b_ && base_.robot_id_ != rm_referee::RobotId::RED_ENGINEER &&
      base_.robot_id_ != rm_referee::RobotId::BLUE_ENGINEER)
    updateConfig(254, 0);
  graph_->setOperation(rm_referee::GraphOperation::UPDATE);
  graph_->displayTwice(true);
  graph_->sendUi(ros::Time::now());
}

void ChassisTriggerChangeUi::updateConfig(uint8_t main_mode, bool main_flag, uint8_t sub_mode, bool sub_flag)
{
  if (main_mode == 254)
  {
    graph_->setContent("Cap reset");
    graph_->setColor(rm_referee::GraphColor::YELLOW);
    return;
  }
  graph_->setContent(getChassisState(main_mode));
  if (main_flag)
    graph_->setColor(rm_referee::GraphColor::ORANGE);
  else if (sub_flag)
    graph_->setColor(rm_referee::GraphColor::GREEN);
  else if (sub_mode == 1)
    graph_->setColor(rm_referee::GraphColor::PINK);
  else
    graph_->setColor(rm_referee::GraphColor::WHITE);
}

std::string ChassisTriggerChangeUi::getChassisState(uint8_t mode)
{
  if (mode == rm_msgs::ChassisCmd::RAW)
    return "raw";
  else if (mode == rm_msgs::ChassisCmd::FOLLOW)
    return "follow";
  else if (mode == rm_msgs::ChassisCmd::TWIST)
    return "twist";
  else
    return "error";
}

void ChassisTriggerChangeUi::updateChassisCmdData(const rm_msgs::ChassisCmd::ConstPtr data)
{
  chassis_mode_ = data->mode;
  display();
}

void ChassisTriggerChangeUi::updateManualCmdData(const rm_msgs::ManualToReferee::ConstPtr data)
{
  power_limit_state_ = data->power_limit_state;
}

void ChassisTriggerChangeUi::updateDbusData(const rm_msgs::DbusData::ConstPtr data)
{
  s_l_ = data->s_l;
  s_r_ = data->s_r;
  key_ctrl_ = data->key_ctrl;
  key_shift_ = data->key_shift;
  key_b_ = data->key_b;
}

void ChassisTriggerChangeUi::updateCapacityData(const rm_msgs::CapacityData data)
{
  displayInCapacity();
}

void ShooterTriggerChangeUi::display()
{
  updateConfig(shooter_mode_, 0, shoot_frequency_, false);
  TriggerChangeUi::display();
}

void ShooterTriggerChangeUi::updateConfig(uint8_t main_mode, bool main_flag, uint8_t sub_mode, bool sub_flag)
{
  graph_->setContent(getShooterState(main_mode));
  if (sub_mode == rm_common::HeatLimit::LOW)
    graph_->setColor(rm_referee::GraphColor::WHITE);
  else if (sub_mode == rm_common::HeatLimit::HIGH)
    graph_->setColor(rm_referee::GraphColor::YELLOW);
  else if (sub_mode == rm_common::HeatLimit::BURST)
    graph_->setColor(rm_referee::GraphColor::ORANGE);
}

std::string ShooterTriggerChangeUi::getShooterState(uint8_t state)
{
  if (state == rm_msgs::ShootState::STOP)
    return "stop";
  else if (state == rm_msgs::ShootState::READY)
    return "ready";
  else if (state == rm_msgs::ShootState::PUSH)
    return "push";
  else if (state == rm_msgs::ShootState::BLOCK)
    return "block";
  else
    return "error";
}

void ShooterTriggerChangeUi::updateShootStateData(const rm_msgs::ShootState::ConstPtr& data)
{
  shooter_mode_ = data->state;
  display();
}

void ShooterTriggerChangeUi::updateManualCmdData(rm_msgs::ManualToReferee::ConstPtr data)
{
  shoot_frequency_ = data->shoot_frequency;
}

void GimbalTriggerChangeUi::display()
{
  updateConfig(gimbal_mode_, gimbal_eject_);
  graph_->setOperation(rm_referee::GraphOperation::UPDATE);
  graph_->displayTwice(true);
  graph_->sendUi(ros::Time::now());
}

void GimbalTriggerChangeUi::updateConfig(uint8_t main_mode, bool main_flag, uint8_t sub_mode, bool sub_flag)
{
  graph_->setContent(getGimbalState(main_mode));
  if (main_flag)
    graph_->setColor(rm_referee::GraphColor::ORANGE);
  else
    graph_->setColor(rm_referee::GraphColor::WHITE);
}

std::string GimbalTriggerChangeUi::getGimbalState(uint8_t mode)
{
  if (mode == rm_msgs::GimbalCmd::DIRECT)
    return "direct";
  else if (mode == rm_msgs::GimbalCmd::RATE)
    return "rate";
  else if (mode == rm_msgs::GimbalCmd::TRACK)
    return "track";
  else
    return "error";
}

void GimbalTriggerChangeUi::updateGimbalCmdData(const rm_msgs::GimbalCmd::ConstPtr data)
{
  gimbal_mode_ = data->mode;
  display();
}

void GimbalTriggerChangeUi::updateManualCmdData(const rm_msgs::ManualToReferee::ConstPtr data)
{
  gimbal_eject_ = data->gimbal_eject;
}

void TargetTriggerChangeUi::display()
{
  if (base_.robot_id_ != rm_referee::RobotId::BLUE_HERO && base_.robot_id_ != rm_referee::RobotId::RED_HERO)
    updateConfig(det_target_, shoot_frequency_ == rm_common::HeatLimit::BURST, det_armor_target_,
                 det_color_ == rm_msgs::StatusChangeRequest::RED);
  else
    updateConfig(gimbal_eject_, shoot_frequency_, det_armor_target_, det_color_ == rm_msgs::StatusChangeRequest::RED);
  TriggerChangeUi::display();
}

void TargetTriggerChangeUi::updateConfig(uint8_t main_mode, bool main_flag, uint8_t sub_mode, bool sub_flag)
{
  graph_->setContent(getTargetState(main_mode, sub_mode));
  if (main_flag)
    graph_->setColor(rm_referee::GraphColor::ORANGE);
  else if (sub_flag)
    graph_->setColor(rm_referee::GraphColor::PINK);
  else
    graph_->setColor(rm_referee::GraphColor::CYAN);
}

std::string TargetTriggerChangeUi::getTargetState(uint8_t target, uint8_t armor_target)
{
  if (base_.robot_id_ != rm_referee::RobotId::BLUE_HERO && base_.robot_id_ != rm_referee::RobotId::RED_HERO)
  {
    if (target == rm_msgs::StatusChangeRequest::BUFF)
      return "buff";
    else if (target == rm_msgs::StatusChangeRequest::ARMOR && armor_target == rm_msgs::StatusChangeRequest::ARMOR_ALL)
      return "armor_all";
    else if (target == rm_msgs::StatusChangeRequest::ARMOR &&
             armor_target == rm_msgs::StatusChangeRequest::ARMOR_OUTPOST_BASE)
      return "armor_base";
    else
      return "error";
  }
  else
  {
    if (target == 1)
      return "eject";
    else if (armor_target == rm_msgs::StatusChangeRequest::ARMOR_ALL)
      return "all";
    else if (armor_target == rm_msgs::StatusChangeRequest::ARMOR_OUTPOST_BASE)
      return "base";
    else
      return "error";
  }
}

void TargetTriggerChangeUi::updateManualCmdData(const rm_msgs::ManualToReferee::ConstPtr data)
{
  det_target_ = data->det_target;
  shoot_frequency_ = data->shoot_frequency;
  det_armor_target_ = data->det_armor_target;
  det_color_ = data->det_color;
  gimbal_eject_ = data->gimbal_eject;
}

void TargetTriggerChangeUi::updateShootStateData(const rm_msgs::ShootState::ConstPtr& data)
{
  display();
}

<<<<<<< HEAD
void CameraTriggerChangeUi::updateCameraName(const std_msgs::StringConstPtr& data)
{
  camera_name_ = data->data;
  display();
}

void CameraTriggerChangeUi::updateConfig(uint8_t main_mode, bool main_flag, uint8_t sub_mode, bool sub_flag)
{
  graph_->setContent(camera_name_);
  if (ui_content_[0]["camera1_name"] == camera_name_)
    graph_->setColor(rm_referee::GraphColor::CYAN);
  else if (ui_content_[1]["camera2_name"] == camera_name_)
    graph_->setColor(rm_referee::GraphColor::ORANGE);
  else
    graph_->setColor(rm_referee::GraphColor::WHITE);
}
void CameraTriggerChangeUi::display()
{
  updateConfig();
  graph_->setOperation(rm_referee::GraphOperation::UPDATE);
  TriggerChangeUi::display();
  graph_->sendUi(ros::Time::now());
}
=======
void PolygonTriggerChangeGroupUi::display()
{
  for (auto graph : graph_vector_)
  {
    graph.second->setOperation(rm_referee::GraphOperation::UPDATE);
    graph.second->display();
    graph.second->sendUi(ros::Time::now());
  }
}

>>>>>>> 8b3590e6
}  // namespace rm_referee<|MERGE_RESOLUTION|>--- conflicted
+++ resolved
@@ -241,7 +241,17 @@
   display();
 }
 
-<<<<<<< HEAD
+void PolygonTriggerChangeGroupUi::display()
+{
+  for (auto graph : graph_vector_)
+  {
+    graph.second->setOperation(rm_referee::GraphOperation::UPDATE);
+    graph.second->display();
+    graph.second->sendUi(ros::Time::now());
+  }
+}
+
+
 void CameraTriggerChangeUi::updateCameraName(const std_msgs::StringConstPtr& data)
 {
   camera_name_ = data->data;
@@ -265,16 +275,4 @@
   TriggerChangeUi::display();
   graph_->sendUi(ros::Time::now());
 }
-=======
-void PolygonTriggerChangeGroupUi::display()
-{
-  for (auto graph : graph_vector_)
-  {
-    graph.second->setOperation(rm_referee::GraphOperation::UPDATE);
-    graph.second->display();
-    graph.second->sendUi(ros::Time::now());
-  }
-}
-
->>>>>>> 8b3590e6
 }  // namespace rm_referee