--- conflicted
+++ resolved
@@ -238,22 +238,14 @@
   update();
 }
 
-<<<<<<< HEAD
-void TargetScaleTriggerChangeUi::update()
-=======
 void TargetViewAngleTriggerChangeUi::update()
->>>>>>> 348ee1f2
 {
   updateConfig(track_id_ == 0, false);
   graph_->setOperation(rm_referee::GraphOperation::UPDATE);
   displayTwice();
 }
 
-<<<<<<< HEAD
-void TargetScaleTriggerChangeUi::updateConfig(uint8_t main_mode, bool main_flag, uint8_t sub_mode, bool sub_flag)
-=======
 void TargetViewAngleTriggerChangeUi::updateConfig(uint8_t main_mode, bool main_flag, uint8_t sub_mode, bool sub_flag)
->>>>>>> 348ee1f2
 {
   if (main_mode)
     graph_->setColor(rm_referee::GraphColor::WHITE);
@@ -261,11 +253,7 @@
     graph_->setColor(rm_referee::GraphColor::GREEN);
 }
 
-<<<<<<< HEAD
-void TargetScaleTriggerChangeUi::updateTrackID(int id)
-=======
 void TargetViewAngleTriggerChangeUi::updateTrackID(int id)
->>>>>>> 348ee1f2
 {
   track_id_ = id;
   update();
