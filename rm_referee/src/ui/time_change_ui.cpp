//
// Created by llljjjqqq on 22-11-4.
//

#include "rm_referee/ui/time_change_ui.h"

namespace rm_referee
{
void TimeChangeUi::update()
{
  updateConfig();
  graph_->setOperation(rm_referee::GraphOperation::UPDATE);
  UiBase::display(ros::Time::now());
<<<<<<< HEAD
}

void TimeChangeGroupUi::update()
{
  updateConfig();
  for (auto graph : graph_vector_)
    graph.second->setOperation(rm_referee::GraphOperation::UPDATE);
  for (auto character : character_vector_)
    character.second->setOperation(rm_referee::GraphOperation::UPDATE);
  display(ros::Time::now());
=======
>>>>>>> 7fb7e175
}

void TimeChangeGroupUi::update()
{
<<<<<<< HEAD
  if (remain_charge_ != 0.)
    graph_->setOperation(rm_referee::GraphOperation::ADD);
  UiBase::display(false);
}

void CapacitorTimeChangeUi::update()
{
  updateConfig();
  graph_->setOperation(rm_referee::GraphOperation::UPDATE);
  display(ros::Time::now());
=======
  updateConfig();
  for (auto graph : graph_vector_)
    graph.second->setOperation(rm_referee::GraphOperation::UPDATE);
  for (auto character : character_vector_)
    character.second->setOperation(rm_referee::GraphOperation::UPDATE);
  display(ros::Time::now());
}

void TimeChangeUi::updateForQueue()
{
  updateConfig();
  graph_->setOperation(rm_referee::GraphOperation::UPDATE);

  if (graph_queue_ && !graph_->isRepeated() && ros::Time::now() - last_send_ > delay_)
  {
    graph_queue_->push_back(*graph_);
    last_send_ = ros::Time::now();
  }
}

void TimeChangeGroupUi::updateForQueue()
{
  updateConfig();
  for (auto graph : graph_vector_)
  {
    graph.second->setOperation(rm_referee::GraphOperation::UPDATE);
    if (graph_queue_ && !graph.second->isRepeated() && ros::Time::now() - last_send_ > delay_)
    {
      graph_queue_->push_back(*graph.second);
      last_send_ = ros::Time::now();
    }
  }
}

void CapacitorTimeChangeUi::add()
{
  if (cap_power_ != 0.)
    graph_->setOperation(rm_referee::GraphOperation::ADD);
  UiBase::display(false);
>>>>>>> 7fb7e175
}

void CapacitorTimeChangeUi::updateConfig()
{
  if (remain_charge_ > 0.)
  {
    graph_->setStartX(610);
    graph_->setStartY(100);
    graph_->setEndX(610 + 600 * remain_charge_);
    graph_->setEndY(100);
    if (remain_charge_ > 0.7)
      graph_->setColor(rm_referee::GraphColor::GREEN);
    else if (remain_charge_ > 0.3)
      graph_->setColor(rm_referee::GraphColor::ORANGE);
    else
      graph_->setColor(rm_referee::GraphColor::PINK);
  }
  else
    return;
}

<<<<<<< HEAD
void CapacitorTimeChangeUi::updateRemainCharge(const double remain_charge, const ros::Time& time)
{
  remain_charge_ = remain_charge;
  update();
=======
void CapacitorTimeChangeUi::updateCapacityData(const rm_msgs::CapacityData data, const ros::Time& time)
{
  cap_power_ = data.cap_power;
  updateForQueue();
>>>>>>> 7fb7e175
}

void EffortTimeChangeUi::updateConfig()
{
  char data_str[30] = { ' ' };
  sprintf(data_str, "%s:%.2f N.m", joint_name_.c_str(), joint_effort_);
  graph_->setContent(data_str);
  if (joint_effort_ > 20.)
    graph_->setColor(rm_referee::GraphColor::ORANGE);
  else if (joint_effort_ < 10.)
    graph_->setColor(rm_referee::GraphColor::GREEN);
  else
    graph_->setColor(rm_referee::GraphColor::YELLOW);
}

void EffortTimeChangeUi::updateJointStateData(const sensor_msgs::JointState::ConstPtr data, const ros::Time& time)
{
  int max_index = 0;
  if (!data->name.empty())
  {
    for (int i = 0; i < static_cast<int>(data->effort.size()); ++i)
      if ((data->name[i] == "joint1" || data->name[i] == "joint2" || data->name[i] == "joint3" ||
           data->name[i] == "joint4" || data->name[i] == "joint5") &&
          data->effort[i] > data->effort[max_index])
        max_index = i;
    if (max_index != 0)
    {
      joint_effort_ = data->effort[max_index];
      joint_name_ = data->name[max_index];
      TimeChangeUi::update();
    }
  }
}

void ProgressTimeChangeUi::updateConfig()
{
  char data_str[30] = { ' ' };
  if (total_steps_ != 0)
    sprintf(data_str, " %.1f%%", finished_data_ / total_steps_ * 100.);
  else
    sprintf(data_str, " %.1f%%", finished_data_ / total_steps_ * 100.);
  graph_->setContent(data_str);
}

void ProgressTimeChangeUi::updateEngineerUiData(const rm_msgs::EngineerUi::ConstPtr data,
                                                const ros::Time& last_get_data_time)
{
  total_steps_ = data->total_steps;
  finished_data_ = data->finished_step;
  TimeChangeUi::update();
}

void DartStatusTimeChangeUi::updateConfig()
{
  char data_str[30] = { ' ' };
  if (dart_launch_opening_status_ == 1)
  {
    sprintf(data_str, "Dart Status: Close");
    graph_->setColor(rm_referee::GraphColor::YELLOW);
  }
  else if (dart_launch_opening_status_ == 2)
  {
    sprintf(data_str, "Dart Status: Changing");
    graph_->setColor(rm_referee::GraphColor::ORANGE);
  }
  else if (dart_launch_opening_status_ == 0)
  {
    sprintf(data_str, "Dart Open!");
    graph_->setColor(rm_referee::GraphColor::GREEN);
  }
  graph_->setContent(data_str);
}

void DartStatusTimeChangeUi::updateDartClientCmd(const rm_msgs::DartClientCmd::ConstPtr data,
                                                 const ros::Time& last_get_data_time)
{
  dart_launch_opening_status_ = data->dart_launch_opening_status;
  TimeChangeUi::update();
}

<<<<<<< HEAD
void LaneLineTimeChangeGroupUi::sendUi(const ros::Time& time)
{
  if (time - last_send_ < ros::Duration(0.05))
    return;
  if (base_.robot_id_ == 0 || base_.client_id_ == 0)
    return;

  sendDoubleGraph(time, lane_line_double_graph_.at(0), lane_line_double_graph_.at(1));
}

void RotationTimeChangeUi::updateConfig()
{
=======
void RotationTimeChangeUi::updateConfig()
{
>>>>>>> 7fb7e175
  if (!tf_buffer_.canTransform(gimbal_reference_frame_, chassis_reference_frame_, ros::Time(0)))
    return;
  try
  {
    int angle;
    double roll, pitch, yaw;
    quatToRPY(
        tf_buffer_.lookupTransform(chassis_reference_frame_, gimbal_reference_frame_, ros::Time(0)).transform.rotation,
        roll, pitch, yaw);
    angle = static_cast<int>(yaw * 180 / M_PI);

    graph_->setStartAngle((angle - arc_scale_ / 2) % 360 < 0 ? (angle - arc_scale_ / 2) % 360 + 360 :
                                                               (angle - arc_scale_ / 2) % 360);
    graph_->setEndAngle((angle + arc_scale_ / 2) % 360 < 0 ? (angle + arc_scale_ / 2) % 360 + 360 :
                                                             (angle + arc_scale_ / 2) % 360);
  }
  catch (tf2::TransformException& ex)
  {
    ROS_WARN("%s", ex.what());
  }
}

void LaneLineTimeChangeGroupUi::updateConfig()
{
  double spacing_x_a = robot_radius_ * screen_y_ / 2 * tan(M_PI / 2 - camera_range_ / 2) /
                       (cos(end_point_a_angle_ - pitch_angle_) * robot_height_ / sin(end_point_a_angle_)),
         spacing_x_b = robot_radius_ * screen_y_ / 2 * tan(M_PI / 2 - camera_range_ / 2) /
                       (cos(end_point_b_angle_ - pitch_angle_) * robot_height_ / sin(end_point_b_angle_)),
         spacing_y_a = screen_y_ / 2 * tan(M_PI / 2 - camera_range_ / 2) * tan(end_point_a_angle_ - pitch_angle_),
         spacing_y_b = screen_y_ / 2 * tan(M_PI / 2 - camera_range_ / 2) * tan(end_point_b_angle_ - pitch_angle_);

  if (spacing_x_b < 0)
    return;

  for (auto it : graph_vector_)
  {
    if (it.first == "lane_line_left")
    {
      it.second->setStartX(screen_x_ / 2 - spacing_x_a);
      it.second->setStartY(screen_y_ / 2 - spacing_y_a);
      it.second->setEndX(screen_x_ / 2 - spacing_x_b * surface_coefficient_);
      it.second->setEndY(screen_y_ / 2 - spacing_y_b);
    }
    else if (it.first == "lane_line_right")
    {
      it.second->setStartX(screen_x_ / 2 + spacing_x_a);
      it.second->setStartY(screen_y_ / 2 - spacing_y_a);
      it.second->setEndX(screen_x_ / 2 + spacing_x_b * surface_coefficient_);
      it.second->setEndY(screen_y_ / 2 - spacing_y_b);
    }
  }
}

void LaneLineTimeChangeGroupUi::updateJointStateData(const sensor_msgs::JointState::ConstPtr data, const ros::Time& time)
{
  for (unsigned int i = 0; i < data->name.size(); i++)
    if (data->name[i] == reference_joint_)
      pitch_angle_ = data->position[i];

  end_point_a_angle_ = camera_range_ / 2 + pitch_angle_;
  end_point_b_angle_ = 0.6 * (0.25 + pitch_angle_);
<<<<<<< HEAD
  TimeChangeGroupUi::update();
=======
  updateForQueue();
>>>>>>> 7fb7e175
}
}  // namespace rm_referee<|MERGE_RESOLUTION|>--- conflicted
+++ resolved
@@ -11,7 +11,6 @@
   updateConfig();
   graph_->setOperation(rm_referee::GraphOperation::UPDATE);
   UiBase::display(ros::Time::now());
-<<<<<<< HEAD
 }
 
 void TimeChangeGroupUi::update()
@@ -22,64 +21,39 @@
   for (auto character : character_vector_)
     character.second->setOperation(rm_referee::GraphOperation::UPDATE);
   display(ros::Time::now());
-=======
->>>>>>> 7fb7e175
-}
-
-void TimeChangeGroupUi::update()
-{
-<<<<<<< HEAD
+}
+
+void TimeChangeUi::updateForQueue()
+{
+  updateConfig();
+  graph_->setOperation(rm_referee::GraphOperation::UPDATE);
+
+  if (graph_queue_ && !graph_->isRepeated() && ros::Time::now() - last_send_ > delay_)
+  {
+    graph_queue_->push_back(*graph_);
+    last_send_ = ros::Time::now();
+  }
+}
+
+void TimeChangeGroupUi::updateForQueue()
+{
+  updateConfig();
+  for (auto graph : graph_vector_)
+  {
+    graph.second->setOperation(rm_referee::GraphOperation::UPDATE);
+    if (graph_queue_ && !graph.second->isRepeated() && ros::Time::now() - last_send_ > delay_)
+    {
+      graph_queue_->push_back(*graph.second);
+      last_send_ = ros::Time::now();
+    }
+  }
+}
+
+void CapacitorTimeChangeUi::add()
+{
   if (remain_charge_ != 0.)
     graph_->setOperation(rm_referee::GraphOperation::ADD);
   UiBase::display(false);
-}
-
-void CapacitorTimeChangeUi::update()
-{
-  updateConfig();
-  graph_->setOperation(rm_referee::GraphOperation::UPDATE);
-  display(ros::Time::now());
-=======
-  updateConfig();
-  for (auto graph : graph_vector_)
-    graph.second->setOperation(rm_referee::GraphOperation::UPDATE);
-  for (auto character : character_vector_)
-    character.second->setOperation(rm_referee::GraphOperation::UPDATE);
-  display(ros::Time::now());
-}
-
-void TimeChangeUi::updateForQueue()
-{
-  updateConfig();
-  graph_->setOperation(rm_referee::GraphOperation::UPDATE);
-
-  if (graph_queue_ && !graph_->isRepeated() && ros::Time::now() - last_send_ > delay_)
-  {
-    graph_queue_->push_back(*graph_);
-    last_send_ = ros::Time::now();
-  }
-}
-
-void TimeChangeGroupUi::updateForQueue()
-{
-  updateConfig();
-  for (auto graph : graph_vector_)
-  {
-    graph.second->setOperation(rm_referee::GraphOperation::UPDATE);
-    if (graph_queue_ && !graph.second->isRepeated() && ros::Time::now() - last_send_ > delay_)
-    {
-      graph_queue_->push_back(*graph.second);
-      last_send_ = ros::Time::now();
-    }
-  }
-}
-
-void CapacitorTimeChangeUi::add()
-{
-  if (cap_power_ != 0.)
-    graph_->setOperation(rm_referee::GraphOperation::ADD);
-  UiBase::display(false);
->>>>>>> 7fb7e175
 }
 
 void CapacitorTimeChangeUi::updateConfig()
@@ -101,17 +75,10 @@
     return;
 }
 
-<<<<<<< HEAD
 void CapacitorTimeChangeUi::updateRemainCharge(const double remain_charge, const ros::Time& time)
 {
   remain_charge_ = remain_charge;
-  update();
-=======
-void CapacitorTimeChangeUi::updateCapacityData(const rm_msgs::CapacityData data, const ros::Time& time)
-{
-  cap_power_ = data.cap_power;
   updateForQueue();
->>>>>>> 7fb7e175
 }
 
 void EffortTimeChangeUi::updateConfig()
@@ -192,23 +159,8 @@
   TimeChangeUi::update();
 }
 
-<<<<<<< HEAD
-void LaneLineTimeChangeGroupUi::sendUi(const ros::Time& time)
-{
-  if (time - last_send_ < ros::Duration(0.05))
-    return;
-  if (base_.robot_id_ == 0 || base_.client_id_ == 0)
-    return;
-
-  sendDoubleGraph(time, lane_line_double_graph_.at(0), lane_line_double_graph_.at(1));
-}
-
 void RotationTimeChangeUi::updateConfig()
 {
-=======
-void RotationTimeChangeUi::updateConfig()
-{
->>>>>>> 7fb7e175
   if (!tf_buffer_.canTransform(gimbal_reference_frame_, chassis_reference_frame_, ros::Time(0)))
     return;
   try
@@ -270,10 +222,6 @@
 
   end_point_a_angle_ = camera_range_ / 2 + pitch_angle_;
   end_point_b_angle_ = 0.6 * (0.25 + pitch_angle_);
-<<<<<<< HEAD
-  TimeChangeGroupUi::update();
-=======
   updateForQueue();
->>>>>>> 7fb7e175
 }
 }  // namespace rm_referee