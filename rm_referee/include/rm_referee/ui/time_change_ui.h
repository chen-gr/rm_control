--- conflicted
+++ resolved
@@ -168,20 +168,6 @@
   std::vector<Graph*> lane_line_double_graph_;
 };
 
-<<<<<<< HEAD
-class PitchAngleTimeChangeUi : public TimeChangeUi
-{
-public:
-  explicit PitchAngleTimeChangeUi(XmlRpc::XmlRpcValue& rpc_value, Base& base, std::vector<Graph>* graph_queue)
-    : TimeChangeUi(rpc_value, base, "pitch", graph_queue){};
-  void update() override;
-  void updateJointStateData(const sensor_msgs::JointState::ConstPtr data, const ros::Time& time);
-
-private:
-  void updateConfig() override;
-  double pitch_angle_ = 0.;
-};
-=======
 class BalancePitchTimeChangeGroupUi : public TimeChangeGroupUi
 {
 public:
@@ -243,5 +229,16 @@
   double bottom_angle_;
 };
 
->>>>>>> 6c9a9e08
+class PitchAngleTimeChangeUi : public TimeChangeUi
+{
+public:
+  explicit PitchAngleTimeChangeUi(XmlRpc::XmlRpcValue& rpc_value, Base& base, std::vector<Graph>* graph_queue)
+    : TimeChangeUi(rpc_value, base, "pitch", graph_queue){};
+  void update() override;
+  void updateJointStateData(const sensor_msgs::JointState::ConstPtr data, const ros::Time& time);
+
+private:
+  void updateConfig() override;
+  double pitch_angle_ = 0.;
+};
 }  // namespace rm_referee