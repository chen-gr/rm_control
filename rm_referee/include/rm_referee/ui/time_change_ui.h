--- conflicted
+++ resolved
@@ -11,44 +11,28 @@
 class TimeChangeUi : public UiBase
 {
 public:
-<<<<<<< HEAD
-  explicit TimeChangeUi(XmlRpc::XmlRpcValue& rpc_value, Base& base, const std::string& graph_name)
-    : UiBase(rpc_value, base)
-=======
   explicit TimeChangeUi(XmlRpc::XmlRpcValue& rpc_value, Base& base, const std::string& graph_name,
                         std::vector<Graph>* graph_queue)
     : UiBase(rpc_value, base, graph_queue)
->>>>>>> 7fb7e175
   {
     graph_ = new Graph(rpc_value["config"], base_, id_++);
   }
   void update() override;
-<<<<<<< HEAD
-=======
   void updateForQueue();
->>>>>>> 7fb7e175
   virtual void updateConfig(){};
 };
 
 class TimeChangeGroupUi : public GroupUiBase
 {
 public:
-<<<<<<< HEAD
-  explicit TimeChangeGroupUi(XmlRpc::XmlRpcValue& rpc_value, Base& base, const std::string& graph_name)
-    : GroupUiBase(rpc_value, base)
-=======
   explicit TimeChangeGroupUi(XmlRpc::XmlRpcValue& rpc_value, Base& base, const std::string& graph_name,
                              std::vector<Graph>* graph_queue)
     : GroupUiBase(rpc_value, base, graph_queue)
->>>>>>> 7fb7e175
   {
     graph_name_ = graph_name;
   }
   void update() override;
-<<<<<<< HEAD
-=======
   void updateForQueue();
->>>>>>> 7fb7e175
   virtual void updateConfig(){};
 
 protected:
@@ -110,12 +94,8 @@
 class RotationTimeChangeUi : public TimeChangeUi
 {
 public:
-<<<<<<< HEAD
-  explicit RotationTimeChangeUi(XmlRpc::XmlRpcValue& rpc_value, Base& base) : TimeChangeUi(rpc_value, base, "rotation")
-=======
   explicit RotationTimeChangeUi(XmlRpc::XmlRpcValue& rpc_value, Base& base, std::vector<Graph>* graph_queue)
     : TimeChangeUi(rpc_value, base, "rotation", graph_queue)
->>>>>>> 7fb7e175
   {
     if (rpc_value.hasMember("data"))
     {
@@ -146,13 +126,8 @@
 class LaneLineTimeChangeGroupUi : public TimeChangeGroupUi
 {
 public:
-<<<<<<< HEAD
-  explicit LaneLineTimeChangeGroupUi(XmlRpc::XmlRpcValue& rpc_value, Base& base)
-    : TimeChangeGroupUi(rpc_value, base, "lane_line")
-=======
   explicit LaneLineTimeChangeGroupUi(XmlRpc::XmlRpcValue& rpc_value, Base& base, std::vector<Graph>* graph_queue)
     : TimeChangeGroupUi(rpc_value, base, "lane_line", graph_queue)
->>>>>>> 7fb7e175
   {
     if (rpc_value.hasMember("data"))
     {
@@ -180,10 +155,6 @@
     for (auto it : graph_vector_)
       lane_line_double_graph_.push_back(it.second);
   }
-<<<<<<< HEAD
-  void sendUi(const ros::Time& time) override;
-=======
->>>>>>> 7fb7e175
   void updateJointStateData(const sensor_msgs::JointState::ConstPtr data, const ros::Time& time);
 
 protected:
