--- conflicted
+++ resolved
@@ -43,12 +43,8 @@
   void sendSingleGraph(const ros::Time& time, Graph* graph);
   void sendInteractiveData(int data_cmd_id, int receiver_id, unsigned char data);
   void sendRadarInteractiveData(rm_referee::ClientMapReceiveData& data);
-<<<<<<< HEAD
-  void sendMapSentryData(rm_referee::MapSentryData& data);
-=======
   void sendMapSentryData(const rm_msgs::MapSentryDataConstPtr& data);
   void sendCurrentSentryData(const rm_msgs::CurrentSentryPosDataConstPtr& data);
->>>>>>> f2a892e7
 
   void sendSerial(const ros::Time& time, int data_len);
   void clearTxBuffer();
