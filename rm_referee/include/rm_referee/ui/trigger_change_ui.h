--- conflicted
+++ resolved
@@ -105,25 +105,6 @@
   uint8_t det_target_, shoot_frequency_, det_armor_target_, det_color_, gimbal_eject_;
 };
 
-<<<<<<< HEAD
-class CameraTriggerChangeUi : public TriggerChangeUi
-{
-public:
-  explicit CameraTriggerChangeUi(XmlRpc::XmlRpcValue& rpc_value, Base& base)
-    : TriggerChangeUi(rpc_value, base, "hero_camera")
-  {
-    ros::NodeHandle nh("camera");
-    nh.getParam("camera_name", ui_content_);
-    graph_->setContent(camera_name_);
-  }
-  void updateCameraName(const std_msgs::StringConstPtr& data);
-
-private:
-  void display() override;
-  void updateConfig(uint8_t main_mode = 0, bool main_flag = false, uint8_t sub_mode = 0, bool sub_flag = false) override;
-  std::string camera_name_{};
-  XmlRpc::XmlRpcValue ui_content_{};
-=======
 class PolygonTriggerChangeGroupUi : public GroupUiBase
 {
 public:
@@ -168,7 +149,26 @@
   }
   virtual void display();
   virtual void updateConfig(uint8_t main_mode, bool main_flag, uint8_t sub_mode = 0, bool sub_flag = false){};
->>>>>>> 8b3590e6
+};
+
+
+class CameraTriggerChangeUi : public TriggerChangeUi
+{
+public:
+  explicit CameraTriggerChangeUi(XmlRpc::XmlRpcValue& rpc_value, Base& base)
+    : TriggerChangeUi(rpc_value, base, "hero_camera")
+  {
+    ros::NodeHandle nh("camera");
+    nh.getParam("camera_name", ui_content_);
+    graph_->setContent(camera_name_);
+  }
+  void updateCameraName(const std_msgs::StringConstPtr& data);
+
+private:
+  void display() override;
+  void updateConfig(uint8_t main_mode = 0, bool main_flag = false, uint8_t sub_mode = 0, bool sub_flag = false) override;
+  std::string camera_name_{};
+  XmlRpc::XmlRpcValue ui_content_{};
 };
 
 }  // namespace rm_referee