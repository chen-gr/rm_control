/*******************************************************************************
 * BSD 3-Clause License
 *
 * Copyright (c) 2021, Qiayuan Liao
 * All rights reserved.
 *
 * Redistribution and use in source and binary forms, with or without
 * modification, are permitted provided that the following conditions are met:
 *
 * * Redistributions of source code must retain the above copyright notice, this
 *   list of conditions and the following disclaimer.
 *
 * * Redistributions in binary form must reproduce the above copyright notice,
 *   this list of conditions and the following disclaimer in the documentation
 *   and/or other materials provided with the distribution.
 *
 * * Neither the name of the copyright holder nor the names of its
 *   contributors may be used to endorse or promote products derived from
 *   this software without specific prior written permission.
 *
 * THIS SOFTWARE IS PROVIDED BY THE COPYRIGHT HOLDERS AND CONTRIBUTORS "AS IS"
 * AND ANY EXPRESS OR IMPLIED WARRANTIES, INCLUDING, BUT NOT LIMITED TO, THE
 * IMPLIED WARRANTIES OF MERCHANTABILITY AND FITNESS FOR A PARTICULAR PURPOSE
 * ARE
 * DISCLAIMED. IN NO EVENT SHALL THE COPYRIGHT HOLDER OR CONTRIBUTORS BE LIABLE
 * FOR ANY DIRECT, INDIRECT, INCIDENTAL, SPECIAL, EXEMPLARY, OR CONSEQUENTIAL
 * DAMAGES (INCLUDING, BUT NOT LIMITED TO, PROCUREMENT OF SUBSTITUTE GOODS OR
 * SERVICES; LOSS OF USE, DATA, OR PROFITS; OR BUSINESS INTERRUPTION) HOWEVER
 * CAUSED AND ON ANY THEORY OF LIABILITY, WHETHER IN CONTRACT, STRICT LIABILITY,
 * OR TORT (INCLUDING NEGLIGENCE OR OTHERWISE) ARISING IN ANY WAY OUT OF THE USE
 * OF THIS SOFTWARE, EVEN IF ADVISED OF THE POSSIBILITY OF SUCH DAMAGE.
 *******************************************************************************/

//
// Created by peter on 2021/5/17.
//

#pragma once
#define __packed __attribute__((packed))

#include <cstdint>

namespace rm_referee
{
typedef enum
{
  GAME_STATUS_CMD = 0x0001,
  GAME_RESULT_CMD = 0x0002,
  GAME_ROBOT_HP_CMD = 0x0003,
  DART_STATUS_CMD = 0x0004,
  ICRA_ZONE_STATUS_CMD = 0x0005,
  FIELD_EVENTS_CMD = 0x0101,
  SUPPLY_PROJECTILE_ACTION_CMD = 0x0102,
  REFEREE_WARNING_CMD = 0x0104,
  DART_REMAINING_CMD = 0x0105,
  ROBOT_STATUS_CMD = 0x0201,
  POWER_HEAT_DATA_CMD = 0x0202,
  ROBOT_POS_CMD = 0x0203,
  BUFF_CMD = 0x0204,
  AERIAL_ROBOT_ENERGY_CMD = 0x0205,
  ROBOT_HURT_CMD = 0x0206,
  SHOOT_DATA_CMD = 0x0207,
  BULLET_REMAINING_CMD = 0x0208,
  ROBOT_RFID_STATUS_CMD = 0x0209,
  DART_CLIENT_CMD = 0x020A,
  ROBOTS_POS_CMD = 0X020B,
  RADAR_MARK_CMD = 0X020C,
  INTERACTIVE_DATA_CMD = 0x0301,
  CUSTOM_CONTROLLER_CMD = 0x0302,  // controller
  TARGET_POS_CMD = 0x0303,         // send aerial->server
  ROBOT_COMMAND_CMD = 0x0304,      // controller
  CLIENT_MAP_CMD = 0x0305,
  CUSTOM_CLIENT_CMD = 0x0306,  // controller
  MAP_SENTRY_CMD = 0x0307      // send sentry->aerial
} RefereeCmdId;

typedef enum
{
  ROBOT_INTERACTIVE_CMD_MIN = 0x0200,
  ROBOT_INTERACTIVE_CMD_MAX = 0x02FF,
  CLIENT_GRAPH_DELETE_CMD = 0x0100,
  CLIENT_GRAPH_SINGLE_CMD = 0x0101,
  CLIENT_GRAPH_DOUBLE_CMD = 0x0102,
  CLIENT_GRAPH_FIVE_CMD = 0x0103,
  CLIENT_GRAPH_SEVEN_CMD = 0x0104,
  CLIENT_CHARACTER_CMD = 0x0110,
} DataCmdId;

typedef enum
{
  RED_HERO = 1,
  RED_ENGINEER = 2,
  RED_STANDARD_3 = 3,
  RED_STANDARD_4 = 4,
  RED_STANDARD_5 = 5,
  RED_AERIAL = 6,
  RED_SENTRY = 7,
  RED_RADAR = 9,
  RED_OUTPOST = 10,
  RED_BASE = 11,
  BLUE_HERO = 101,
  BLUE_ENGINEER = 102,
  BLUE_STANDARD_3 = 103,
  BLUE_STANDARD_4 = 104,
  BLUE_STANDARD_5 = 105,
  BLUE_AERIAL = 106,
  BLUE_SENTRY = 107,
  BLUE_RADAR = 109,
  BLUE_OUTPOST = 110,
  BLUE_BASE = 111
} RobotId;

typedef enum
{
  RED_HERO_CLIENT = 0x0101,
  RED_ENGINEER_CLIENT = 0x0102,
  RED_STANDARD_3_CLIENT = 0x0103,
  RED_STANDARD_4_CLIENT = 0x0104,
  RED_STANDARD_5_CLIENT = 0x0105,
  RED_AERIAL_CLIENT = 0x0106,
  BLUE_HERO_CLIENT = 0x0165,
  BLUE_ENGINEER_CLIENT = 0x0166,
  BLUE_STANDARD_3_CLIENT = 0x0167,
  BLUE_STANDARD_4_CLIENT = 0x0168,
  BLUE_STANDARD_5_CLIENT = 0x0169,
  BLUE_AERIAL_CLIENT = 0x016A,
} ClientId;

typedef enum
{
  ADD = 1,
  UPDATE = 2,
  DELETE = 3
} GraphOperation;

typedef enum
{
  MAIN_COLOR = 0,
  YELLOW = 1,
  GREEN = 2,
  ORANGE = 3,
  PURPLE = 4,
  PINK = 5,
  CYAN = 6,
  BLACK = 7,
  WHITE = 8
} GraphColor;

typedef enum
{
  LINE = 0,
  RECTANGLE = 1,
  CIRCLE = 2,
  ELLIPSE = 3,
  ARC = 4,
  STRING = 7
} GraphType;

typedef enum
{
  ATTACK_IN = 1,
  DEFEND_IN = 2,
  MOVE_TO = 3
} SentryIntention;

typedef struct
{
  uint8_t sof;
  uint16_t data_length;
  uint8_t seq;
  uint8_t crc_8;
} __packed FrameHeader;

typedef struct
{
  uint8_t game_type : 4;
  uint8_t game_progress : 4;
  uint16_t stage_remain_time;
  uint64_t sync_time_stamp;
} __packed GameStatus;

typedef struct
{
  uint8_t winner;
} __packed GameResult;

typedef struct
{
  uint16_t red_1_robot_hp;
  uint16_t red_2_robot_hp;
  uint16_t red_3_robot_hp;
  uint16_t red_4_robot_hp;
  uint16_t red_5_robot_hp;
  uint16_t red_7_robot_hp;
  uint16_t red_outpost_hp;
  uint16_t red_base_hp;
  uint16_t blue_1_robot_hp;
  uint16_t blue_2_robot_hp;
  uint16_t blue_3_robot_hp;
  uint16_t blue_4_robot_hp;
  uint16_t blue_5_robot_hp;
  uint16_t blue_7_robot_hp;
  uint16_t blue_outpost_hp;
  uint16_t blue_base_hp;
} __packed GameRobotHp;

typedef struct
{
  uint8_t dart_belong;
  uint16_t stage_remaining_time;
} __packed DartStatus;

typedef struct
{
  uint8_t f_1_zone_status : 1;
  uint8_t f_1_zone_buff_debuff_status : 3;
  uint8_t f_2_zone_status : 1;
  uint8_t f_2_zone_buff_debuff_status : 3;
  uint8_t f_3_zone_status : 1;
  uint8_t f_3_zone_buff_debuff_status : 3;
  uint8_t f_4_zone_status : 1;
  uint8_t f_4_zone_buff_debuff_status : 3;
  uint8_t f_5_zone_status : 1;
  uint8_t f_5_zone_buff_debuff_status : 3;
  uint8_t f_6_zone_status : 1;
  uint8_t f_6_zone_buff_debuff_status : 3;
  uint16_t red_1_bullet_left;
  uint16_t red_2_bullet_left;
  uint16_t blue_1_bullet_left;
  uint16_t blue_2_bullet_left;
} __packed IcraBuffDebuffZoneStatus;

typedef struct
{
  uint32_t event_type;
} __packed EventData;

typedef struct
{
  uint8_t supply_projectile_id;
  uint8_t supply_robot_id;
  uint8_t supply_projectile_step;
  uint8_t supply_projectile_num;
} __packed SupplyProjectileAction;

typedef struct
{
  uint8_t level;
  uint8_t foul_robot_id;
} __packed RefereeWarning;

typedef struct
{
  uint8_t dart_remaining_time;
} __packed DartRemainingTime;

typedef struct
{
  uint8_t robot_id;
  uint8_t robot_level;
  uint16_t remain_hp;
  uint16_t max_hp;
  uint16_t shooter_id_1_17_mm_cooling_rate;
  uint16_t shooter_id_1_17_mm_cooling_limit;
  uint16_t shooter_id_1_17_mm_speed_limit;
  uint16_t shooter_id_2_17_mm_cooling_rate;
  uint16_t shooter_id_2_17_mm_cooling_limit;
  uint16_t shooter_id_2_17_mm_speed_limit;
  uint16_t shooter_id_1_42_mm_cooling_rate;
  uint16_t shooter_id_1_42_mm_cooling_limit;
  uint16_t shooter_id_1_42_mm_speed_limit;
  uint16_t chassis_power_limit;
  uint8_t mains_power_gimbal_output : 1;
  uint8_t mains_power_chassis_output : 1;
  uint8_t mains_power_shooter_output : 1;
} __packed GameRobotStatus;

typedef struct
{
  uint16_t chassis_volt;
  uint16_t chassis_current;
  float chassis_power;
  uint16_t chassis_power_buffer;
  uint16_t shooter_id_1_17_mm_cooling_heat;
  uint16_t shooter_id_2_17_mm_cooling_heat;
  uint16_t shooter_id_1_42_mm_cooling_heat;
} __packed PowerHeatData;

typedef struct
{
  float x;
  float y;
  float z;
  float yaw;
} __packed GameRobotPos;

typedef struct
{
  uint8_t power_rune_buff;
} __packed Buff;

typedef struct
{
  uint8_t attack_time;
} __packed AerialRobotEnergy;

typedef struct
{
  uint8_t armor_id : 4;
  uint8_t hurt_type : 4;
} __packed RobotHurt;

typedef struct
{
  uint8_t bullet_type;
  uint8_t shooter_id;
  uint8_t bullet_freq;
  float bullet_speed;
} __packed ShootData;

typedef struct
{
  uint16_t bullet_allowance_num_17_mm;
  uint16_t bullet_allowance_num_42_mm;
  uint16_t coin_remaining_num;
} __packed BulletAllowance;

typedef struct
{
  uint32_t rfid_status;
} __packed RfidStatus;

typedef struct
{
  uint8_t dart_launch_opening_status;
  uint8_t dart_attack_target;
  uint16_t target_change_time;
  uint8_t first_dart_speed;
  uint8_t second_dart_speed;
  uint8_t third_dart_speed;
  uint8_t fourth_dart_speed;
  uint16_t last_dart_launch_time;
  uint16_t operate_launch_cmd_time;
} __packed DartClientCmd;

/*********************** Interactive data between robots----0x0301 ********************/
typedef struct
{
  uint16_t data_cmd_id;
  uint16_t sender_id;
  uint16_t receiver_id;
} __packed InteractiveDataHeader;

struct GraphConfig
{
  uint8_t graphic_id[3];
  uint32_t operate_type : 3;
  uint32_t graphic_type : 3;
  uint32_t layer : 4;
  uint32_t color : 4;
  uint32_t start_angle : 9;
  uint32_t end_angle : 9;
  uint32_t width : 10;
  uint32_t start_x : 11;
  uint32_t start_y : 11;
  uint32_t radius : 10;
  uint32_t end_x : 11;
  uint32_t end_y : 11;
  bool operator==(const GraphConfig& config)
  {
    return (graphic_id[0] == (uint32_t)config.graphic_id[0] && graphic_id[1] == (uint32_t)config.graphic_id[1] &&
            graphic_id[2] == (uint32_t)config.graphic_id[2] && operate_type == (uint32_t)config.operate_type &&
            graphic_type == (uint32_t)config.graphic_type && layer == (uint32_t)config.layer &&
            color == (uint32_t)config.color && start_angle == (uint32_t)config.start_angle &&
            end_angle == (uint32_t)config.end_angle && width == (uint32_t)config.width &&
            start_x == (uint32_t)config.start_x && start_y == (uint32_t)config.start_y &&
            radius == (uint32_t)config.radius && end_x == (uint32_t)config.end_x && end_y == (uint32_t)config.end_y);
  }
  GraphConfig& operator=(const GraphConfig& config)
  {
    graphic_id[0] = (uint32_t)config.graphic_id[0];
    graphic_id[1] = (uint32_t)config.graphic_id[1];
    graphic_id[2] = (uint32_t)config.graphic_id[2];
    operate_type = (uint32_t)config.operate_type;
    graphic_type = (uint32_t)config.graphic_type;
    layer = (uint32_t)config.layer;
    color = (uint32_t)config.color;
    start_angle = (uint32_t)config.start_angle;
    end_angle = (uint32_t)config.end_angle;
    width = (uint32_t)config.width;
    start_x = (uint32_t)config.start_x;
    start_y = (uint32_t)config.start_y;
    radius = (uint32_t)config.radius;
    end_x = (uint32_t)config.end_x;
    end_y = (uint32_t)config.end_y;
    return *this;
  }
} __packed;

typedef struct
{
<<<<<<< HEAD
  InteractiveDataHeader header_;
  GraphConfig config_;
  uint8_t content_[30];
} __packed CharacterData;

typedef struct
{
  InteractiveDataHeader header_;
  GraphConfig config_;
} __packed SingleGraphData;

typedef struct
{
  InteractiveDataHeader header_;
  GraphConfig config_[2];
} __packed DoubleGraphData;

typedef struct
{
  InteractiveDataHeader header_;
  GraphConfig config_[5];
} __packed FiveGraphData;

typedef struct
{
  InteractiveDataHeader header_;
  GraphConfig config_[7];
} __packed SevenGraphData;
=======
  float hero_x;
  float hero_y;
  float engineer_x;
  float engineer_y;
  float standard_3_x;
  float standard_3_y;
  float standard_4_x;
  float standard_4_y;
  float standard_5_x;
  float standard_5_y;
} __packed RobotsPositionData;

typedef struct
{
  uint8_t mark_hero_progress;
  uint8_t mark_engineer_progress;
  uint8_t mark_standard_3_progress;
  uint8_t mark_standard_4_progress;
  uint8_t mark_standard_5_progress;
  uint8_t mark_sentry_progress;
} __packed RadarMarkData;

typedef struct
{
  InteractiveDataHeader header;
  GraphConfig config;
  uint8_t content[30];
} __packed GraphData;
>>>>>>> 6231c42d

typedef struct
{
  InteractiveDataHeader header_data;
  uint8_t data;
} __packed InteractiveData;

typedef struct
{
  uint8_t data[30];
} __packed CustomControllerData;

typedef struct
{
  float target_position_x;
  float target_position_y;
  float target_position_z;
  uint8_t command_keyboard;
  uint16_t target_robot_ID;
} __packed ClientMapSendData;

typedef struct
{
  uint16_t target_robot_ID;
  float target_position_x;
  float target_position_y;
} __packed ClientMapReceiveData;

typedef struct
{
  int16_t mouse_x;
  int16_t mouse_y;
  int16_t mouse_z;
  int8_t left_button_down;
  int8_t right_button_down;
  uint16_t keyboard_value;
  uint16_t reserved;
} __packed RobotCommandData;

typedef struct
{
  uint8_t intention;
  uint16_t start_position_x;
  uint16_t start_position_y;
  int8_t delta_x_[49];
  int8_t delta_y_[49];
} __packed MapSentryData;

/***********************Frame tail(CRC8_CRC16)********************************************/
const uint8_t kCrc8Init = 0xff;
const uint8_t kCrc8Table[256] = {
  0x00, 0x5e, 0xbc, 0xe2, 0x61, 0x3f, 0xdd, 0x83, 0xc2, 0x9c, 0x7e, 0x20, 0xa3, 0xfd, 0x1f, 0x41, 0x9d, 0xc3, 0x21,
  0x7f, 0xfc, 0xa2, 0x40, 0x1e, 0x5f, 0x01, 0xe3, 0xbd, 0x3e, 0x60, 0x82, 0xdc, 0x23, 0x7d, 0x9f, 0xc1, 0x42, 0x1c,
  0xfe, 0xa0, 0xe1, 0xbf, 0x5d, 0x03, 0x80, 0xde, 0x3c, 0x62, 0xbe, 0xe0, 0x02, 0x5c, 0xdf, 0x81, 0x63, 0x3d, 0x7c,
  0x22, 0xc0, 0x9e, 0x1d, 0x43, 0xa1, 0xff, 0x46, 0x18, 0xfa, 0xa4, 0x27, 0x79, 0x9b, 0xc5, 0x84, 0xda, 0x38, 0x66,
  0xe5, 0xbb, 0x59, 0x07, 0xdb, 0x85, 0x67, 0x39, 0xba, 0xe4, 0x06, 0x58, 0x19, 0x47, 0xa5, 0xfb, 0x78, 0x26, 0xc4,
  0x9a, 0x65, 0x3b, 0xd9, 0x87, 0x04, 0x5a, 0xb8, 0xe6, 0xa7, 0xf9, 0x1b, 0x45, 0xc6, 0x98, 0x7a, 0x24, 0xf8, 0xa6,
  0x44, 0x1a, 0x99, 0xc7, 0x25, 0x7b, 0x3a, 0x64, 0x86, 0xd8, 0x5b, 0x05, 0xe7, 0xb9, 0x8c, 0xd2, 0x30, 0x6e, 0xed,
  0xb3, 0x51, 0x0f, 0x4e, 0x10, 0xf2, 0xac, 0x2f, 0x71, 0x93, 0xcd, 0x11, 0x4f, 0xad, 0xf3, 0x70, 0x2e, 0xcc, 0x92,
  0xd3, 0x8d, 0x6f, 0x31, 0xb2, 0xec, 0x0e, 0x50, 0xaf, 0xf1, 0x13, 0x4d, 0xce, 0x90, 0x72, 0x2c, 0x6d, 0x33, 0xd1,
  0x8f, 0x0c, 0x52, 0xb0, 0xee, 0x32, 0x6c, 0x8e, 0xd0, 0x53, 0x0d, 0xef, 0xb1, 0xf0, 0xae, 0x4c, 0x12, 0x91, 0xcf,
  0x2d, 0x73, 0xca, 0x94, 0x76, 0x28, 0xab, 0xf5, 0x17, 0x49, 0x08, 0x56, 0xb4, 0xea, 0x69, 0x37, 0xd5, 0x8b, 0x57,
  0x09, 0xeb, 0xb5, 0x36, 0x68, 0x8a, 0xd4, 0x95, 0xcb, 0x29, 0x77, 0xf4, 0xaa, 0x48, 0x16, 0xe9, 0xb7, 0x55, 0x0b,
  0x88, 0xd6, 0x34, 0x6a, 0x2b, 0x75, 0x97, 0xc9, 0x4a, 0x14, 0xf6, 0xa8, 0x74, 0x2a, 0xc8, 0x96, 0x15, 0x4b, 0xa9,
  0xf7, 0xb6, 0xe8, 0x0a, 0x54, 0xd7, 0x89, 0x6b, 0x35,
};
const uint16_t kCrc16Init = 0xffff;
const uint16_t wCRC_table[256] = {
  0x0000, 0x1189, 0x2312, 0x329b, 0x4624, 0x57ad, 0x6536, 0x74bf, 0x8c48, 0x9dc1, 0xaf5a, 0xbed3, 0xca6c, 0xdbe5,
  0xe97e, 0xf8f7, 0x1081, 0x0108, 0x3393, 0x221a, 0x56a5, 0x472c, 0x75b7, 0x643e, 0x9cc9, 0x8d40, 0xbfdb, 0xae52,
  0xdaed, 0xcb64, 0xf9ff, 0xe876, 0x2102, 0x308b, 0x0210, 0x1399, 0x6726, 0x76af, 0x4434, 0x55bd, 0xad4a, 0xbcc3,
  0x8e58, 0x9fd1, 0xeb6e, 0xfae7, 0xc87c, 0xd9f5, 0x3183, 0x200a, 0x1291, 0x0318, 0x77a7, 0x662e, 0x54b5, 0x453c,
  0xbdcb, 0xac42, 0x9ed9, 0x8f50, 0xfbef, 0xea66, 0xd8fd, 0xc974, 0x4204, 0x538d, 0x6116, 0x709f, 0x0420, 0x15a9,
  0x2732, 0x36bb, 0xce4c, 0xdfc5, 0xed5e, 0xfcd7, 0x8868, 0x99e1, 0xab7a, 0xbaf3, 0x5285, 0x430c, 0x7197, 0x601e,
  0x14a1, 0x0528, 0x37b3, 0x263a, 0xdecd, 0xcf44, 0xfddf, 0xec56, 0x98e9, 0x8960, 0xbbfb, 0xaa72, 0x6306, 0x728f,
  0x4014, 0x519d, 0x2522, 0x34ab, 0x0630, 0x17b9, 0xef4e, 0xfec7, 0xcc5c, 0xddd5, 0xa96a, 0xb8e3, 0x8a78, 0x9bf1,
  0x7387, 0x620e, 0x5095, 0x411c, 0x35a3, 0x242a, 0x16b1, 0x0738, 0xffcf, 0xee46, 0xdcdd, 0xcd54, 0xb9eb, 0xa862,
  0x9af9, 0x8b70, 0x8408, 0x9581, 0xa71a, 0xb693, 0xc22c, 0xd3a5, 0xe13e, 0xf0b7, 0x0840, 0x19c9, 0x2b52, 0x3adb,
  0x4e64, 0x5fed, 0x6d76, 0x7cff, 0x9489, 0x8500, 0xb79b, 0xa612, 0xd2ad, 0xc324, 0xf1bf, 0xe036, 0x18c1, 0x0948,
  0x3bd3, 0x2a5a, 0x5ee5, 0x4f6c, 0x7df7, 0x6c7e, 0xa50a, 0xb483, 0x8618, 0x9791, 0xe32e, 0xf2a7, 0xc03c, 0xd1b5,
  0x2942, 0x38cb, 0x0a50, 0x1bd9, 0x6f66, 0x7eef, 0x4c74, 0x5dfd, 0xb58b, 0xa402, 0x9699, 0x8710, 0xf3af, 0xe226,
  0xd0bd, 0xc134, 0x39c3, 0x284a, 0x1ad1, 0x0b58, 0x7fe7, 0x6e6e, 0x5cf5, 0x4d7c, 0xc60c, 0xd785, 0xe51e, 0xf497,
  0x8028, 0x91a1, 0xa33a, 0xb2b3, 0x4a44, 0x5bcd, 0x6956, 0x78df, 0x0c60, 0x1de9, 0x2f72, 0x3efb, 0xd68d, 0xc704,
  0xf59f, 0xe416, 0x90a9, 0x8120, 0xb3bb, 0xa232, 0x5ac5, 0x4b4c, 0x79d7, 0x685e, 0x1ce1, 0x0d68, 0x3ff3, 0x2e7a,
  0xe70e, 0xf687, 0xc41c, 0xd595, 0xa12a, 0xb0a3, 0x8238, 0x93b1, 0x6b46, 0x7acf, 0x4854, 0x59dd, 0x2d62, 0x3ceb,
  0x0e70, 0x1ff9, 0xf78f, 0xe606, 0xd49d, 0xc514, 0xb1ab, 0xa022, 0x92b9, 0x8330, 0x7bc7, 0x6a4e, 0x58d5, 0x495c,
  0x3de3, 0x2c6a, 0x1ef1, 0x0f78
};
}  // namespace rm_referee<|MERGE_RESOLUTION|>--- conflicted
+++ resolved
@@ -399,36 +399,6 @@
 
 typedef struct
 {
-<<<<<<< HEAD
-  InteractiveDataHeader header_;
-  GraphConfig config_;
-  uint8_t content_[30];
-} __packed CharacterData;
-
-typedef struct
-{
-  InteractiveDataHeader header_;
-  GraphConfig config_;
-} __packed SingleGraphData;
-
-typedef struct
-{
-  InteractiveDataHeader header_;
-  GraphConfig config_[2];
-} __packed DoubleGraphData;
-
-typedef struct
-{
-  InteractiveDataHeader header_;
-  GraphConfig config_[5];
-} __packed FiveGraphData;
-
-typedef struct
-{
-  InteractiveDataHeader header_;
-  GraphConfig config_[7];
-} __packed SevenGraphData;
-=======
   float hero_x;
   float hero_y;
   float engineer_x;
@@ -456,8 +426,31 @@
   InteractiveDataHeader header;
   GraphConfig config;
   uint8_t content[30];
-} __packed GraphData;
->>>>>>> 6231c42d
+} __packed CharacterData;
+
+typedef struct
+{
+  InteractiveDataHeader header;
+  GraphConfig config;
+} __packed SingleGraphData;
+
+typedef struct
+{
+  InteractiveDataHeader header;
+  GraphConfig config[2];
+} __packed DoubleGraphData;
+
+typedef struct
+{
+  InteractiveDataHeader header;
+  GraphConfig config[5];
+} __packed FiveGraphData;
+
+typedef struct
+{
+  InteractiveDataHeader header;
+  GraphConfig config[7];
+} __packed SevenGraphData;
 
 typedef struct
 {
