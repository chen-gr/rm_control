--- conflicted
+++ resolved
@@ -48,11 +48,8 @@
   virtual void exchangeStateDataCallBack(const rm_msgs::ExchangerMsg::ConstPtr& data);
   virtual void planningResultDataCallBack(const std_msgs::Int32::ConstPtr& data);
   virtual void trackCallBack(const rm_msgs::TrackDataConstPtr& data);
-<<<<<<< HEAD
+  virtual void balanceStateCallback(const rm_msgs::BalanceStateConstPtr& data);
   virtual void mapSentryCallback(const rm_msgs::MapSentryDataConstPtr& data);
-=======
-  virtual void balanceStateCallback(const rm_msgs::BalanceStateConstPtr& data);
->>>>>>> 18afe875
 
   // send graph_type ui
   void sendGraphQueueCallback();
@@ -72,13 +69,10 @@
   ros::Subscriber manual_data_sub_;
   ros::Subscriber camera_name_sub_;
   ros::Subscriber track_sub_;
-<<<<<<< HEAD
-  ros::Subscriber map_sentry_sub_;
-=======
   ros::Subscriber exchange_state_sub_;
   ros::Subscriber planning_result_sub_;
   ros::Subscriber balance_state_sub_;
->>>>>>> 18afe875
+  ros::Subscriber map_sentry_sub_;
 
   ChassisTriggerChangeUi* chassis_trigger_change_ui_{};
   ShooterTriggerChangeUi* shooter_trigger_change_ui_{};
